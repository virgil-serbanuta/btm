/*
 * Bitronix Transaction Manager
 *
 * Copyright (c) 2010, Bitronix Software.
 *
 * This copyrighted material is made available to anyone wishing to use, modify,
 * copy, or redistribute it subject to the terms and conditions of the GNU
 * Lesser General Public License, as published by the Free Software Foundation.
 *
 * This program is distributed in the hope that it will be useful,
 * but WITHOUT ANY WARRANTY; without even the implied warranty of MERCHANTABILITY
 * or FITNESS FOR A PARTICULAR PURPOSE. See the GNU Lesser General Public License
 * for more details.
 *
 * You should have received a copy of the GNU Lesser General Public License
 * along with this distribution; if not, write to:
 * Free Software Foundation, Inc.
 * 51 Franklin Street, Fifth Floor
 * Boston, MA 02110-1301 USA
 */
package bitronix.tm.journal;

import bitronix.tm.BitronixXid;
import bitronix.tm.TransactionManagerServices;
import bitronix.tm.utils.Decoder;
import bitronix.tm.utils.MonotonicClock;
import bitronix.tm.utils.Uid;
import org.slf4j.Logger;
import org.slf4j.LoggerFactory;

import javax.transaction.Status;
import java.io.File;
import java.io.IOException;
import java.io.RandomAccessFile;
import java.util.*;

/**
 * Simple implementation of a journal that writes on a two-files disk log.
 * <p>Files are pre-allocated in size, never grow and when the first one is full, dangling records are copied to the
 * second file and logging starts again on the latter.</p>
 * <p>This implementation is not highly efficient but quite robust and simple. It is based on one of the implementations
 * proposed by Mike Spille.</p>
 * <p>Configurable properties are all starting with <code>bitronix.tm.journal.disk</code>.</p>
 *
 * @see bitronix.tm.Configuration
 * @see <a href="http://jroller.com/page/pyrasun?entry=xa_exposed_part_iii_the">XA Exposed, Part III: The Implementor's Notebook</a>
 * @author lorban
 */
public class DiskJournal implements Journal {

    private final static Logger log = LoggerFactory.getLogger(DiskJournal.class);

    /**
     * The active log appender. This is exactly the same reference as tla1 or tla2 depending on which one is
     * currently active
     */
    private volatile TransactionLogAppender activeTla;

    /**
     * The transaction log appender writing on the 1st file
     */
    private TransactionLogAppender tla1;

    /**
     * The transaction log appender writing on the 2nd file
     */
    private TransactionLogAppender tla2;


    /**
     * Create an uninitialized disk journal. You must call open() prior you can use it.
     */
    public DiskJournal() {
    }

    /**
     * Log a new transaction status to journal. Note that the DiskJournal will not check the flow of the transaction.
     * If you call this method with erroneous data, it will be added to the journal anyway.
     * @param status transaction status to log. See {@link javax.transaction.Status} constants.
     * @param gtrid raw GTRID of the transaction.
     * @param uniqueNames unique names of the {@link bitronix.tm.resource.common.ResourceBean}s participating in
     * this transaction.
     * @throws java.io.IOException in case of disk IO failure or if the disk journal is not open.
     */
    public void log(int status, Uid gtrid, Set<String> uniqueNames) throws IOException {
        if (activeTla == null)
            throw new IOException("cannot write log, disk logger is not open");

        if (TransactionManagerServices.getConfiguration().isFilterLogStatus()) {
            if (status != Status.STATUS_COMMITTING && status != Status.STATUS_COMMITTED && status != Status.STATUS_UNKNOWN) {
                if (log.isDebugEnabled()) { log.debug("filtered out write to log for status " + Decoder.decodeStatus(status)); }
                return;
            }
        }

        TransactionLogRecord tlog = new TransactionLogRecord(status, gtrid, uniqueNames);
        synchronized (this) {
            boolean written = activeTla.writeLog(tlog);
            if (!written) {
                // time to swap log files
                swapJournalFiles();

                written = activeTla.writeLog(tlog);
                if (!written)
                    throw new IOException("no room to write log to journal even after swap, circular collision avoided");
            }
        } //synchronized
    }

    /**
     * Force active log file to synchronize with the underlying disk device.
     * @throws java.io.IOException in case of disk IO failure or if the disk journal is not open.
     */
    public void force() throws IOException {
        if (activeTla == null)
            throw new IOException("cannot force log writing, disk logger is not open");

        activeTla.force();
    }

    /**
     * Open the disk journal. Files are checked for integrity and DiskJournal will refuse to open corrupted log files.
     * If files are not present on disk, this method will create and pre-allocate them.
     * @throws java.io.IOException in case of disk IO failure.
     */
    public synchronized void open() throws IOException {
        if (activeTla != null) {
            log.warn("disk journal already open");
            return;
        }

        File file1 = new File(TransactionManagerServices.getConfiguration().getLogPart1Filename());
        File file2 = new File(TransactionManagerServices.getConfiguration().getLogPart2Filename());

        if (!file1.exists() && !file2.exists()) {
            { log.debug("creation of log files"); }
            createLogfile(file2, TransactionManagerServices.getConfiguration().getMaxLogSizeInMb());
<<<<<<< HEAD
            // let the clock run a little before creating the 2nd log file to make the timestamp headers not the same
            try { Thread.sleep(50); } catch (InterruptedException ex) { /* ignore */ }
=======

            // make the clock run a little before creating the 2nd log file to ensure the timestamp headers are not the same
            long before = MonotonicClock.currentTimeMillis();
            while (MonotonicClock.currentTimeMillis() < before + 100L) {
                try { Thread.sleep(100); } catch (InterruptedException ex) { /* ignore */ }
            }

>>>>>>> 411ef721
            createLogfile(file1, TransactionManagerServices.getConfiguration().getMaxLogSizeInMb());
        }

        if (file1.length() != file2.length()) {
            if (!TransactionManagerServices.getConfiguration().isSkipCorruptedLogs())
                throw new IOException("transaction log files are not of the same length, assuming they're corrupt");
            log.error("transaction log files are not of the same length: corrupted files?");
        }

        long maxFileLength = Math.max(file1.length(), file2.length());
        if (log.isDebugEnabled()) { log.debug("disk journal files max length: " + maxFileLength); }

        tla1 = new TransactionLogAppender(file1, maxFileLength);
        tla2 = new TransactionLogAppender(file2, maxFileLength);

        byte cleanStatus = pickActiveJournalFile(tla1, tla2);
        if (cleanStatus != TransactionLogHeader.CLEAN_LOG_STATE) {
            log.warn("active log file is unclean, did you call BitronixTransactionManager.shutdown() at the end of the last run?");
        }

        if (log.isDebugEnabled()) { log.debug("disk journal opened"); }
    }

    /**
     * Close the disk journal and the underlying files.
     * @throws java.io.IOException in case of disk IO failure.
     */
    public synchronized void close() throws IOException {
        if (activeTla == null) {
            return;
        }

        try {
            tla1.close();
        } catch (IOException ex) {
            log.error("cannot close " + tla1, ex);
        }
        tla1 = null;
        try {
            tla2.close();
        } catch (IOException ex) {
            log.error("cannot close " + tla2, ex);
        }
        tla2 = null;
        activeTla = null;

<<<<<<< HEAD
        { log.debug("disk journal closed"); }
=======
        if (log.isDebugEnabled()) log.debug("disk journal closed");
>>>>>>> 411ef721
    }

    public void shutdown() {
        try {
            close();
        } catch (IOException ex) {
            log.error("error shutting down disk journal. Transaction log integrity could be compromised!", ex);
        }
    }

    /**
     * Collect all dangling records of the active log file.
     * @return a Map using Uid objects GTRID as key and {@link TransactionLogRecord} as value
     * @throws java.io.IOException in case of disk IO failure or if the disk journal is not open.
     */
<<<<<<< HEAD
    public synchronized Map collectDanglingRecords() throws IOException {
=======
    public Map<Uid, TransactionLogRecord> collectDanglingRecords() throws IOException {
>>>>>>> 411ef721
        if (activeTla == null)
            throw new IOException("cannot collect dangling records, disk logger is not open");
        return collectDanglingRecords(activeTla);
    }

    /*
     * Internal impl.
     */

    /**
     * Create a fresh log file on disk. If the specified file already exists it will be deleted then recreated.
     * @param logfile the file to create
     * @param maxLogSizeInMb the file size in megabytes to preallocate
     * @throws java.io.IOException in case of disk IO failure.
     */
    private static void createLogfile(File logfile, int maxLogSizeInMb) throws IOException {
        if (logfile.isDirectory())
            throw new IOException("log file is referring to a directory: " + logfile.getAbsolutePath());
        if (logfile.exists()) {
            boolean deleted = logfile.delete();
            if (!deleted)
                throw new IOException("log file exists but cannot be overwritten: " + logfile.getAbsolutePath());
        }
        if (logfile.getParentFile() != null) {
            logfile.getParentFile().mkdirs();
        }

        RandomAccessFile raf = null;
        try {
            raf = new RandomAccessFile(logfile, "rw");

            raf.seek(TransactionLogHeader.FORMAT_ID_HEADER);
            raf.writeInt(BitronixXid.FORMAT_ID);
            raf.writeLong(MonotonicClock.currentTimeMillis());
            raf.writeByte(TransactionLogHeader.CLEAN_LOG_STATE);
            raf.writeLong((long) TransactionLogHeader.HEADER_LENGTH);

            byte[] buffer = new byte[4096];
            int length = (maxLogSizeInMb *1024 *1024) /4096;
            for (int i = 0; i < length; i++) {
                raf.write(buffer);
            }
        } finally {
            if (raf != null) raf.close();
        }
    }

    /**
     * Initialize the activeTla member variable with the TransactionLogAppender object having the latest timestamp
     * header.
     * @see TransactionLogHeader
     * @param tla1 the first of the two candidate active TransactionLogAppenders
     * @param tla2 the second of the two candidate active TransactionLogAppenders
     * @return the state of the designated active TransactionLogAppender as returned by TransactionLogHeader.getState()
     * @throws java.io.IOException in case of disk IO failure.
     */
    private synchronized byte pickActiveJournalFile(TransactionLogAppender tla1, TransactionLogAppender tla2) throws IOException {
        if (tla1.getHeader().getTimestamp() > tla2.getHeader().getTimestamp()) {
            activeTla = tla1;
            if (log.isDebugEnabled()) { log.debug("logging to file 1: " + activeTla); }
        }
        else {
            activeTla = tla2;
            if (log.isDebugEnabled()) { log.debug("logging to file 2: " + activeTla); }
        }

        byte cleanState = activeTla.getHeader().getState();
        activeTla.getHeader().setState(TransactionLogHeader.UNCLEAN_LOG_STATE);
        if (log.isDebugEnabled()) { log.debug("log file activated, forcing file state to disk"); }
        activeTla.force();
        return cleanState;
    }


    /**
     * <p>Swap the active and the passive journal files so that the active one becomes passive and the passive one
     * becomes active.</p>
     * List of actions taken by this method:
     * <ul>
     *   <li>copy dangling COMMITTING records to the passive log file.</li>
     *   <li>update header timestamp of passive log file (makes it become active).</li>
     *   <li>do a force on passive log file. It is now the active file.</li>
     *   <li>switch references of active/passive files.</li>
     * </ul>
     * @throws java.io.IOException in case of disk IO failure.
     */
    private synchronized void swapJournalFiles() throws IOException {
<<<<<<< HEAD
        if (log.isDebugEnabled()) { log.debug("swapping journal log file to " + getPassiveTransactionLogAppender()); }
=======
        if (log.isDebugEnabled()) log.debug("swapping journal log file to " + getPassiveTransactionLogAppender());
>>>>>>> 411ef721

        //step 1
        TransactionLogAppender passiveTla = getPassiveTransactionLogAppender();
        passiveTla.getHeader().rewind();
        copyDanglingRecords(activeTla, passiveTla);

        //step 2
        passiveTla.getHeader().setTimestamp(MonotonicClock.currentTimeMillis());

        //step 3
        passiveTla.force();

        //step 4
        if (activeTla == tla1) {
            activeTla = tla2;
        }
        else {
            activeTla = tla1;
        }

        if (log.isDebugEnabled()) { log.debug("journal log files swapped"); }
    }

    /**
     * @return the TransactionFileAppender of the passive journal file.
     */
    private synchronized TransactionLogAppender getPassiveTransactionLogAppender() {
        if (tla1 == activeTla)
            return tla2;
        return tla1;
    }

    /**
     * Copy all records that have status COMMITTING and no corresponding COMMITTED record from the fromTla to the toTla.
     * @param fromTla the source where to search for COMMITTING records with no corresponding COMMITTED record
     * @param toTla the destination where the COMMITTING records will be copied to
     * @throws java.io.IOException in case of disk IO failure.
     */
    private static void copyDanglingRecords(TransactionLogAppender fromTla, TransactionLogAppender toTla) throws IOException {
        if (log.isDebugEnabled()) { log.debug("starting copy of dangling records"); }

        Map<Uid, TransactionLogRecord> danglingRecords = collectDanglingRecords(fromTla);
        for (TransactionLogRecord tlog : danglingRecords.values()) {
            toTla.writeLog(tlog);
        }

        if (log.isDebugEnabled()) { log.debug(danglingRecords.size() + " dangling record(s) copied to passive log file"); }
    }

    /**
     * Create a Map of TransactionLogRecord with COMMITTING status objects using the GTRID byte[] as key that have
     * no corresponding COMMITTED record
     * @param tla the TransactionLogAppender to scan
     * @return a Map using Uid objects GTRID as key and {@link TransactionLogRecord} as value
     * @throws java.io.IOException in case of disk IO failure.
     */
    private static Map<Uid, TransactionLogRecord> collectDanglingRecords(TransactionLogAppender tla) throws IOException {
        Map<Uid, TransactionLogRecord> danglingRecords = new HashMap<Uid, TransactionLogRecord>(64);
        TransactionLogCursor tlc = tla.getCursor();

        try {
            int committing = 0;
            int committed = 0;

            while (true) {
                TransactionLogRecord tlog;
                try {
                    tlog = tlc.readLog();
                } catch (CorruptedTransactionLogException ex) {
                    if (TransactionManagerServices.getConfiguration().isSkipCorruptedLogs()) {
                        log.error("skipping corrupted log", ex);
                        continue;
                    }
                    throw ex;
                }

                if (tlog == null)
                    break;

                int status = tlog.getStatus();
                if (status == Status.STATUS_COMMITTING) {
                    danglingRecords.put(tlog.getGtrid(), tlog);
                    committing++;
                }
                if (status == Status.STATUS_COMMITTED || status == Status.STATUS_UNKNOWN) {
<<<<<<< HEAD
                    TransactionLogRecord rec = (TransactionLogRecord) danglingRecords.get(tlog.getGtrid());
=======
                    TransactionLogRecord rec = danglingRecords.get(tlog.getGtrid());
>>>>>>> 411ef721
                    if (rec != null) {
                        Set<String> recUniqueNames = new HashSet<String>(rec.getUniqueNames());
                        recUniqueNames.removeAll(tlog.getUniqueNames());
                        if (recUniqueNames.isEmpty()) {
                            danglingRecords.remove(tlog.getGtrid());
                            committed++;
                        } else {
                            danglingRecords.put(tlog.getGtrid(), new TransactionLogRecord(rec.getStatus(), rec.getGtrid(), recUniqueNames));
                        }
                    }
                }
            }

            if (log.isDebugEnabled()) { log.debug("collected dangling records of " + tla + ", committing: " + committing + ", committed: " + committed + ", delta: " + danglingRecords.size()); }
        }
        finally {
            tlc.close();
        }
        return danglingRecords;
    }

}<|MERGE_RESOLUTION|>--- conflicted
+++ resolved
@@ -88,7 +88,7 @@
 
         if (TransactionManagerServices.getConfiguration().isFilterLogStatus()) {
             if (status != Status.STATUS_COMMITTING && status != Status.STATUS_COMMITTED && status != Status.STATUS_UNKNOWN) {
-                if (log.isDebugEnabled()) { log.debug("filtered out write to log for status " + Decoder.decodeStatus(status)); }
+                if (log.isDebugEnabled()) log.debug("filtered out write to log for status " + Decoder.decodeStatus(status));
                 return;
             }
         }
@@ -133,12 +133,8 @@
         File file2 = new File(TransactionManagerServices.getConfiguration().getLogPart2Filename());
 
         if (!file1.exists() && !file2.exists()) {
-            { log.debug("creation of log files"); }
+            log.debug("creation of log files");
             createLogfile(file2, TransactionManagerServices.getConfiguration().getMaxLogSizeInMb());
-<<<<<<< HEAD
-            // let the clock run a little before creating the 2nd log file to make the timestamp headers not the same
-            try { Thread.sleep(50); } catch (InterruptedException ex) { /* ignore */ }
-=======
 
             // make the clock run a little before creating the 2nd log file to ensure the timestamp headers are not the same
             long before = MonotonicClock.currentTimeMillis();
@@ -146,7 +142,6 @@
                 try { Thread.sleep(100); } catch (InterruptedException ex) { /* ignore */ }
             }
 
->>>>>>> 411ef721
             createLogfile(file1, TransactionManagerServices.getConfiguration().getMaxLogSizeInMb());
         }
 
@@ -157,7 +152,7 @@
         }
 
         long maxFileLength = Math.max(file1.length(), file2.length());
-        if (log.isDebugEnabled()) { log.debug("disk journal files max length: " + maxFileLength); }
+        if (log.isDebugEnabled()) log.debug("disk journal files max length: " + maxFileLength);
 
         tla1 = new TransactionLogAppender(file1, maxFileLength);
         tla2 = new TransactionLogAppender(file2, maxFileLength);
@@ -167,7 +162,7 @@
             log.warn("active log file is unclean, did you call BitronixTransactionManager.shutdown() at the end of the last run?");
         }
 
-        if (log.isDebugEnabled()) { log.debug("disk journal opened"); }
+        if (log.isDebugEnabled()) log.debug("disk journal opened");
     }
 
     /**
@@ -193,11 +188,7 @@
         tla2 = null;
         activeTla = null;
 
-<<<<<<< HEAD
-        { log.debug("disk journal closed"); }
-=======
         if (log.isDebugEnabled()) log.debug("disk journal closed");
->>>>>>> 411ef721
     }
 
     public void shutdown() {
@@ -213,11 +204,7 @@
      * @return a Map using Uid objects GTRID as key and {@link TransactionLogRecord} as value
      * @throws java.io.IOException in case of disk IO failure or if the disk journal is not open.
      */
-<<<<<<< HEAD
-    public synchronized Map collectDanglingRecords() throws IOException {
-=======
     public Map<Uid, TransactionLogRecord> collectDanglingRecords() throws IOException {
->>>>>>> 411ef721
         if (activeTla == null)
             throw new IOException("cannot collect dangling records, disk logger is not open");
         return collectDanglingRecords(activeTla);
@@ -277,16 +264,16 @@
     private synchronized byte pickActiveJournalFile(TransactionLogAppender tla1, TransactionLogAppender tla2) throws IOException {
         if (tla1.getHeader().getTimestamp() > tla2.getHeader().getTimestamp()) {
             activeTla = tla1;
-            if (log.isDebugEnabled()) { log.debug("logging to file 1: " + activeTla); }
+            if (log.isDebugEnabled()) log.debug("logging to file 1: " + activeTla);
         }
         else {
             activeTla = tla2;
-            if (log.isDebugEnabled()) { log.debug("logging to file 2: " + activeTla); }
+            if (log.isDebugEnabled()) log.debug("logging to file 2: " + activeTla);
         }
 
         byte cleanState = activeTla.getHeader().getState();
         activeTla.getHeader().setState(TransactionLogHeader.UNCLEAN_LOG_STATE);
-        if (log.isDebugEnabled()) { log.debug("log file activated, forcing file state to disk"); }
+        if (log.isDebugEnabled()) log.debug("log file activated, forcing file state to disk");
         activeTla.force();
         return cleanState;
     }
@@ -305,11 +292,7 @@
      * @throws java.io.IOException in case of disk IO failure.
      */
     private synchronized void swapJournalFiles() throws IOException {
-<<<<<<< HEAD
-        if (log.isDebugEnabled()) { log.debug("swapping journal log file to " + getPassiveTransactionLogAppender()); }
-=======
         if (log.isDebugEnabled()) log.debug("swapping journal log file to " + getPassiveTransactionLogAppender());
->>>>>>> 411ef721
 
         //step 1
         TransactionLogAppender passiveTla = getPassiveTransactionLogAppender();
@@ -330,7 +313,7 @@
             activeTla = tla1;
         }
 
-        if (log.isDebugEnabled()) { log.debug("journal log files swapped"); }
+        if (log.isDebugEnabled()) log.debug("journal log files swapped");
     }
 
     /**
@@ -349,14 +332,14 @@
      * @throws java.io.IOException in case of disk IO failure.
      */
     private static void copyDanglingRecords(TransactionLogAppender fromTla, TransactionLogAppender toTla) throws IOException {
-        if (log.isDebugEnabled()) { log.debug("starting copy of dangling records"); }
+        if (log.isDebugEnabled()) log.debug("starting copy of dangling records");
 
         Map<Uid, TransactionLogRecord> danglingRecords = collectDanglingRecords(fromTla);
         for (TransactionLogRecord tlog : danglingRecords.values()) {
             toTla.writeLog(tlog);
         }
 
-        if (log.isDebugEnabled()) { log.debug(danglingRecords.size() + " dangling record(s) copied to passive log file"); }
+        if (log.isDebugEnabled()) log.debug(danglingRecords.size() + " dangling record(s) copied to passive log file");
     }
 
     /**
@@ -395,11 +378,7 @@
                     committing++;
                 }
                 if (status == Status.STATUS_COMMITTED || status == Status.STATUS_UNKNOWN) {
-<<<<<<< HEAD
-                    TransactionLogRecord rec = (TransactionLogRecord) danglingRecords.get(tlog.getGtrid());
-=======
                     TransactionLogRecord rec = danglingRecords.get(tlog.getGtrid());
->>>>>>> 411ef721
                     if (rec != null) {
                         Set<String> recUniqueNames = new HashSet<String>(rec.getUniqueNames());
                         recUniqueNames.removeAll(tlog.getUniqueNames());
@@ -413,7 +392,7 @@
                 }
             }
 
-            if (log.isDebugEnabled()) { log.debug("collected dangling records of " + tla + ", committing: " + committing + ", committed: " + committed + ", delta: " + danglingRecords.size()); }
+            if (log.isDebugEnabled()) log.debug("collected dangling records of " + tla + ", committing: " + committing + ", committed: " + committed + ", delta: " + danglingRecords.size());
         }
         finally {
             tlc.close();
