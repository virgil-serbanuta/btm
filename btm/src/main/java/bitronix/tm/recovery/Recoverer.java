/*
 * Bitronix Transaction Manager
 *
 * Copyright (c) 2010, Bitronix Software.
 *
 * This copyrighted material is made available to anyone wishing to use, modify,
 * copy, or redistribute it subject to the terms and conditions of the GNU
 * Lesser General Public License, as published by the Free Software Foundation.
 *
 * This program is distributed in the hope that it will be useful,
 * but WITHOUT ANY WARRANTY; without even the implied warranty of MERCHANTABILITY
 * or FITNESS FOR A PARTICULAR PURPOSE. See the GNU Lesser General Public License
 * for more details.
 *
 * You should have received a copy of the GNU Lesser General Public License
 * along with this distribution; if not, write to:
 * Free Software Foundation, Inc.
 * 51 Franklin Street, Fifth Floor
 * Boston, MA 02110-1301 USA
 */
package bitronix.tm.recovery;

import bitronix.tm.BitronixXid;
import bitronix.tm.TransactionManagerServices;
import bitronix.tm.utils.Decoder;
import bitronix.tm.utils.ManagementRegistrar;
import bitronix.tm.utils.Uid;
import bitronix.tm.utils.Service;
import bitronix.tm.internal.*;
import bitronix.tm.journal.TransactionLogRecord;
import bitronix.tm.resource.ResourceLoader;
import bitronix.tm.resource.ResourceRegistrar;
import bitronix.tm.resource.common.XAResourceProducer;
import org.slf4j.Logger;
import org.slf4j.LoggerFactory;

import javax.transaction.Status;
import javax.transaction.xa.XAException;
import javax.transaction.xa.XAResource;
import javax.transaction.xa.Xid;
import java.io.IOException;
import java.util.*;
import java.util.concurrent.atomic.AtomicBoolean;

/**
 * Recovery process implementation. Here is Mike Spille's description of XA recovery:
 * <p>
 * Straight Line Recovery:
 * <ul>
 *   <li>1. Find transactions that the TM considers dangling and unresolved</li>
 *   <li>2. Find and reconstitute any {@link XAResource}s which were being used when chunk blowing occured.</li>
 *   <li>3. Call the <code>recover()</code> method on each of these {@link XAResource}s.</li>
 *   <li>4. Throw out any {@link Xid}'s in the {@link XAResource}' recover lists which are not owned by this TM.</li>
 *   <li>5. Correlate {@link Xid}'s that the TM knows about with remaining {@link Xid}'s that the {@link XAResource}s
 *          reported.</li>
 *   <li>6. For {@link XAResource} {@link Xid}'s that match the global transaction ID which the TM found dangling with
 *          a "Committing..." record, call <code>commit()</code> on those {@link XAResource}s for those {@link Xid}s.</li>
 *   <li>7. For {@link XAResource} {@link Xid}'s that do not match any dangling "Committing..." records, call
 *          <code>rollback()</code> on those {@link XAResource}s for those {@link Xid}s.</li>
 * </ul>
 * Exceptional conditions:
 * <ul>
 *   <li>1. For any <code>rollback()</code> calls from step 6 which reported a Heuristic Commit, you are in danger or
 *          doubt, so run in circles, scream and shout.</li>
 *   <li>2. For any <code>commit()</code> calls from step 7 which reported a Heuristic Rollback, you are in danger or
 *          doubt, so run in circles, scream and shout.</li>
 *   <li>3. For any resource you can't reconstitute in in step #2, or who fails on recover in step #3, or who reports
 *          anything like an XAER_RMFAILURE in step 6 or step 7, keep trying to contact them in some implementation
 *          defined manner.</li>
 *   <li>4. For any heuristic outcome you see reported from an XAResource, call <code>forget()</code> for that
 *          {@link XAResource}/{@link Xid} pair so that the resource can stop holding onto a reference to that transaction</li>
 * </ul>
 * </p>
 * <p>To achieve this, {@link Recoverer} must have access to all previously used resources, even if the journal contains
 * no trace of some of them. There are two ways of achieving this: either you use the {@link ResourceLoader} to configure
 * all your resources and everything will be working automatically or by making sure resources are re-created and re-registered.</p>
 * <p>Those are the three steps of the Bitronix implementation:
 * <ul>
 *   <li>call <code>recover()</code> on all known resources (Mike's steps 1 to 5)</li>
 *   <li>commit dangling COMMITTING transactions (Mike's step 6)</li>
 *   <li>rollback any remaining recovered transaction (Mike's step 7)</li>
 * </ul></p>
 *
 * @author lorban
 */
public class Recoverer implements Runnable, Service, RecovererMBean {

    private final static Logger log = LoggerFactory.getLogger(Recoverer.class);

    private final Map<String, XAResourceProducer> registeredResources = new HashMap<String, XAResourceProducer>();
    private final Map<String, Set<BitronixXid>> recoveredXidSets = new HashMap<String, Set<BitronixXid>>();

    private volatile Exception completionException;
    private volatile int committedCount;
    private volatile int rolledbackCount;
    private volatile int executionsCount;
    private final AtomicBoolean isRunning = new AtomicBoolean(false);
    private final String jmxName;


    public Recoverer() {
        String serverId = TransactionManagerServices.getConfiguration().getServerId();
        if (serverId == null) serverId = "";
        this.jmxName = "bitronix.tm:type=Recoverer,ServerId=" + ManagementRegistrar.makeValidName(serverId);
        ManagementRegistrar.register(jmxName, this);
    }

    public void shutdown() {
        ManagementRegistrar.unregister(jmxName);
    }

    /**
     * Run the recovery process. This method is automatically called by the transaction manager, you should never
     * call it manually.
     */
    public void run() {
        if (!isRunning.compareAndSet(false, true)) {
            log.info("recoverer is already running, abandoning this recovery request");
            return;
        }

        try {
            committedCount = 0;
            rolledbackCount = 0;
            long oldestTransactionTimestamp = Long.MAX_VALUE;

            // Collect dangling records from journal, must run before oldestTransactionTimestamp is calculated
<<<<<<< HEAD
            Map danglingRecords = TransactionManagerServices.getJournal().collectDanglingRecords();
=======
            Map<Uid, TransactionLogRecord> danglingRecords = TransactionManagerServices.getJournal().collectDanglingRecords();
>>>>>>> 411ef721

            // Query resources from ResourceRegistrar
            synchronized (ResourceRegistrar.class) {
                for (String name : ResourceRegistrar.getResourcesUniqueNames()) {
                    registeredResources.put(name, ResourceRegistrar.get(name));
                }

                if (TransactionManagerServices.isTransactionManagerRunning()) {
                    oldestTransactionTimestamp = TransactionManagerServices.getTransactionManager().getOldestInFlightTransactionTimestamp();
                }
            }

            // 1. call recover on all known resources
            recoverAllResources();

            // 2. commit dangling COMMITTING transactions
            Set<Uid> committedGtrids = commitDanglingTransactions(oldestTransactionTimestamp, danglingRecords);
            committedCount = committedGtrids.size();

            // 3. rollback any remaining recovered transaction
            rolledbackCount = rollbackAbortedTransactions(oldestTransactionTimestamp, committedGtrids);

            if (executionsCount == 0 || committedCount > 0 || rolledbackCount > 0) {
                log.info("recovery committed " + committedCount + " dangling transaction(s) and rolled back " + rolledbackCount +
                        " aborted transaction(s) on " + registeredResources.size() + " resource(s) [" + getRegisteredResourcesUniqueNames() + "]" +
                        ((TransactionManagerServices.getConfiguration().isCurrentNodeOnlyRecovery()) ? " (restricted to serverId '" + TransactionManagerServices.getConfiguration().getServerId() + "')" : ""));
            }
            else if (log.isDebugEnabled()) {
                log.debug("recovery committed " + committedCount + " dangling transaction(s) and rolled back " + rolledbackCount +
                        " aborted transaction(s) on " + registeredResources.size() + " resource(s) [" + getRegisteredResourcesUniqueNames() + "]" +
                        ((TransactionManagerServices.getConfiguration().isCurrentNodeOnlyRecovery()) ? " (restricted to serverId '" + TransactionManagerServices.getConfiguration().getServerId() + "')" : ""));                
            }
            this.completionException = null;
        } catch (Exception ex) {
            this.completionException = ex;
            log.warn("recovery failed, registered resource(s): " + getRegisteredResourcesUniqueNames(), ex);
        }
        finally {
            recoveredXidSets.clear();
            registeredResources.clear();
            executionsCount++;
            isRunning.set(false);
        }
    }

    /**
     * Get the exception reported when recovery failed.
     * @return the exception that made recovery fail or null if last recovery execution was successful.
     */
    public Exception getCompletionException() {
        return completionException;
    }

    /**
     * Get the amount of transactions committed during the last recovery run.
     * @return the amount of committed transactions.
     */
    public int getCommittedCount() {
        return committedCount;
    }

    /**
     * Get the amount of transactions rolled back during the last recovery run.
     * @return the amount of rolled back transactions.
     */
    public int getRolledbackCount() {
        return rolledbackCount;
    }

    /**
     * Get how many times the recoverer has run since the transaction manager started.
     * @return how many times the recoverer has run since the transaction manager started.
     */
    public int getExecutionsCount() {
        return executionsCount;
    }

    /**
     * Check if the recoverer currently is running.
     * @return true if the recoverer currently is running, false otherwise.
     */
    public boolean isRunning() {
        return isRunning.get();
    }

    /**
     * Recover all configured resources and fill the <code>recoveredXidSets</code> with all recovered XIDs.
     * Step 1.
     */
    private void recoverAllResources() {
        // a cloned registeredResources Map must be iterated as the original one can be modified in the loop
        for (Map.Entry<String, XAResourceProducer> entry : new HashMap<String, XAResourceProducer>(registeredResources).entrySet()) {
            String uniqueName = entry.getKey();
            XAResourceProducer producer = entry.getValue();

            try {
<<<<<<< HEAD
                if (log.isDebugEnabled()) { log.debug("performing recovery on " + uniqueName); }
                Set xids = recover(producer);
                if (log.isDebugEnabled()) { log.debug("recovered " + xids.size() + " XID(s) from resource " + uniqueName); }
=======
                if (log.isDebugEnabled()) log.debug("performing recovery on " + uniqueName);
                Set<BitronixXid> xids = recover(producer);
                if (log.isDebugEnabled()) log.debug("recovered " + xids.size() + " XID(s) from resource " + uniqueName);
>>>>>>> 411ef721
                recoveredXidSets.put(uniqueName, xids);
                producer.setFailed(false);
            } catch (XAException ex) {
                producer.setFailed(true);
                registeredResources.remove(uniqueName);
                log.warn("error running recovery on resource '" + uniqueName + "', resource marked as failed (background recoverer will retry recovery) (error=" + Decoder.decodeXAExceptionErrorCode(ex) + ")", ex);
            } catch (Exception ex) {
                producer.setFailed(true);
                registeredResources.remove(uniqueName);
                log.warn("error running recovery on resource '" + uniqueName + "', resource marked as failed (background recoverer will retry recovery)", ex);
            }
        }
    }

    /**
     * Run the recovery process on the target resource.
     * Step 1.
     * @return a Set of BitronixXids.
     * @param producer the {@link XAResourceProducer} to recover.
     * @throws javax.transaction.xa.XAException if {@link XAResource#recover(int)} call fails.
     * @throws RecoveryException if an error preventing recovery happened.
     */
    private Set<BitronixXid> recover(XAResourceProducer producer) throws XAException, RecoveryException {
        if (producer == null)
            throw new IllegalArgumentException("recoverable resource cannot be null");

        try {
            if (log.isDebugEnabled()) { log.debug("running recovery on " + producer); }
            XAResourceHolderState xaResourceHolderState = producer.startRecovery();
            return RecoveryHelper.recover(xaResourceHolderState);
        } finally {
            producer.endRecovery();
        }
    }

    /**
     * Commit transactions that have a dangling COMMITTING record in the journal.
     * Transactions younger than oldestTransactionTimestamp are ignored.
     * Step 2.
     * @param oldestTransactionTimestamp the timestamp of the oldest transaction still in-flight.
     * @param danglingRecords a Map using Uid objects GTRID as key and {@link TransactionLogRecord} as value.
     * @return a Set of all committed GTRIDs encoded as strings.
     * @throws java.io.IOException if there is an I/O error reading the journal.
     * @throws RecoveryException if an error preventing recovery happened.
     */
    private Set<Uid> commitDanglingTransactions(long oldestTransactionTimestamp, Map<Uid, TransactionLogRecord> danglingRecords) throws IOException, RecoveryException {
        Set<Uid> committedGtrids = new HashSet<Uid>();

<<<<<<< HEAD
        if (log.isDebugEnabled()) { log.debug("found " + danglingRecords.size() + " dangling record(s) in journal"); }
        Iterator it = danglingRecords.entrySet().iterator();
        while (it.hasNext()) {
            Map.Entry entry = (Map.Entry) it.next();
            Uid gtrid = (Uid) entry.getKey();
            TransactionLogRecord tlog = (TransactionLogRecord) entry.getValue();
=======
        if (log.isDebugEnabled()) log.debug("found " + danglingRecords.size() + " dangling record(s) in journal");
        for (Map.Entry<Uid, TransactionLogRecord> entry : danglingRecords.entrySet()) {
            Uid gtrid = entry.getKey();
            TransactionLogRecord tlog = entry.getValue();
>>>>>>> 411ef721

            Set<String> uniqueNames = tlog.getUniqueNames();
            Set<DanglingTransaction> danglingTransactions = getDanglingTransactionsInRecoveredXids(uniqueNames, tlog.getGtrid());

            long txTimestamp = gtrid.extractTimestamp();
            if (log.isDebugEnabled()) { log.debug("recovered XID timestamp: " + txTimestamp + " - oldest in-flight TX timestamp: " + oldestTransactionTimestamp); }

            if (txTimestamp < oldestTransactionTimestamp) {
                if (log.isDebugEnabled()) { log.debug("committing dangling transaction with GTRID " + gtrid); }
                commit(danglingTransactions);
                if (log.isDebugEnabled()) { log.debug("committed dangling transaction with GTRID " + gtrid); }
                committedGtrids.add(gtrid);

                Set<String> participatingUniqueNames = filterParticipatingUniqueNamesInRecoveredXids(uniqueNames);

                if (participatingUniqueNames.size() > 0) {
                    if (log.isDebugEnabled()) { log.debug("updating journal's transaction with GTRID " + gtrid + " status to COMMITTED for names [" + buildUniqueNamesString(participatingUniqueNames) + "]"); }
                    TransactionManagerServices.getJournal().log(Status.STATUS_COMMITTED, tlog.getGtrid(), participatingUniqueNames);
<<<<<<< HEAD
                }
                else {
                    if (log.isDebugEnabled()) { log.debug("not updating journal's transaction with GTRID " + gtrid + " status to COMMITTED as no resource could be found (incremental recovery will need to clean this)"); }
                    committedGtrids.remove(gtrid);
                }
            }
            else {
                if (log.isDebugEnabled()) { log.debug("skipping in-flight transaction with GTRID " + gtrid); }
=======
                } else {
                    if (log.isDebugEnabled()) log.debug("not updating journal's transaction with GTRID " + gtrid + " status to COMMITTED as no resource could be found (incremental recovery will need to clean this)");
                    committedGtrids.remove(gtrid);
                }
            } else {
                if (log.isDebugEnabled()) log.debug("skipping in-flight transaction with GTRID " + gtrid);
>>>>>>> 411ef721
            }
        }
        if (log.isDebugEnabled()) { log.debug("committed " + committedGtrids.size() + " dangling transaction(s)"); }
        return committedGtrids;
    }

    /**
     * Return {@link DanglingTransaction}s with {@link Xid}s corresponding to the GTRID parameter found in resources
     * specified by their <code>uniqueName</code>s.
     * <code>recoverAllResources</code> must have been called before or else the returned list will always be empty.
     * Step 2.
     * @param uniqueNames a set of <code>uniqueName</code>s.
     * @param gtrid the GTRID to look for.
     * @return a set of {@link DanglingTransaction}s.
     */
    private Set<DanglingTransaction> getDanglingTransactionsInRecoveredXids(Set<String> uniqueNames, Uid gtrid) {
        Set<DanglingTransaction> danglingTransactions = new HashSet<DanglingTransaction>();

<<<<<<< HEAD
        Iterator it = uniqueNames.iterator();
        while (it.hasNext()) {
            String uniqueName = (String) it.next();
            if (log.isDebugEnabled()) { log.debug("finding dangling transaction(s) in recovered XID(s) of resource " + uniqueName); }
            Set recoveredXids = (Set) recoveredXidSets.get(uniqueName);
=======
        for (String uniqueName : uniqueNames) {
            if (log.isDebugEnabled()) log.debug("finding dangling transaction(s) in recovered XID(s) of resource " + uniqueName);
            Set<BitronixXid> recoveredXids = recoveredXidSets.get(uniqueName);
>>>>>>> 411ef721
            if (recoveredXids == null) {
                if (log.isDebugEnabled()) { log.debug("resource " + uniqueName + " did not recover, skipping commit"); }
                continue;
            }

            for (BitronixXid recoveredXid : recoveredXids) {
                if (gtrid.equals(recoveredXid.getGlobalTransactionIdUid())) {
                    if (log.isDebugEnabled()) { log.debug("found a recovered XID matching dangling log's GTRID " + gtrid + " in resource " + uniqueName); }
                    danglingTransactions.add(new DanglingTransaction(uniqueName, recoveredXid));
                }
            }
        }

        return danglingTransactions;
    }

    private Set<String> filterParticipatingUniqueNamesInRecoveredXids(Set<String> uniqueNames) {
        Set<String> recoveredUniqueNames = new HashSet<String>();

<<<<<<< HEAD
        Iterator it = uniqueNames.iterator();
        while (it.hasNext()) {
            String uniqueName = (String) it.next();
            if (log.isDebugEnabled()) { log.debug("finding dangling transaction(s) in recovered XID(s) of resource " + uniqueName); }
            Set recoveredXids = (Set) recoveredXidSets.get(uniqueName);
            if (recoveredXids == null) {
                if (log.isDebugEnabled()) { log.debug("cannot find resource '" + uniqueName + "' present in the journal, leaving it for incremental recovery"); }
            }
            else {
=======
        for (String uniqueName : uniqueNames) {
            if (log.isDebugEnabled()) log.debug("finding dangling transaction(s) in recovered XID(s) of resource " + uniqueName);
            Set<BitronixXid> recoveredXids = recoveredXidSets.get(uniqueName);
            if (recoveredXids == null) {
                if (log.isDebugEnabled()) log.debug("cannot find resource '" + uniqueName + "' present in the journal, leaving it for incremental recovery");
            } else {
>>>>>>> 411ef721
                recoveredUniqueNames.add(uniqueName);
            }
        }

        return recoveredUniqueNames;
    }

    /**
     * Commit all branches of a dangling transaction.
     * Step 2.
     * @param danglingTransactions a set of {@link DanglingTransaction}s to commit.
     * @throws RecoveryException if an error preventing recovery happened.
     */
<<<<<<< HEAD
    private void commit(Set danglingTransactions) throws RecoveryException {
        if (log.isDebugEnabled()) { log.debug(danglingTransactions.size() + " branch(es) to commit"); }
=======
    private void commit(Set<DanglingTransaction> danglingTransactions) throws RecoveryException {
        if (log.isDebugEnabled()) log.debug(danglingTransactions.size() + " branch(es) to commit");
>>>>>>> 411ef721

        for (DanglingTransaction danglingTransaction : danglingTransactions) {
            Xid xid = danglingTransaction.getXid();
            String uniqueName = danglingTransaction.getUniqueName();

            if (log.isDebugEnabled()) { log.debug("committing branch with XID " + xid + " on " + uniqueName); }
            commit(uniqueName, xid);
        }
    }

    /**
     * Commit the specified branch of a dangling transaction.
     * Step 2.
     * @param uniqueName the unique name of the resource on which the commit should be done.
     * @param xid the {@link Xid} to commit.
     * @return true when commit was successful.
     * @throws RecoveryException if an error preventing recovery happened.
     */
    private boolean commit(String uniqueName, Xid xid) throws RecoveryException {
        XAResourceProducer producer = registeredResources.get(uniqueName);
        try {
            XAResourceHolderState xaResourceHolderState = producer.startRecovery();
            return RecoveryHelper.commit(xaResourceHolderState, xid);
        } finally {
            producer.endRecovery();
        }
    }

    /**
     * Rollback branches whose {@link Xid} has been recovered on the resource but hasn't been committed.
     * Those are the 'aborted' transactions of the Presumed Abort protocol.
     * Step 3.
     * @param oldestTransactionTimestamp the timestamp of the oldest transaction still in-flight.
     * @param committedGtrids a set of {@link Uid}s already committed on this resource.
     * @return the rolled back branches count.
     * @throws RecoveryException if an error preventing recovery happened.
     */
<<<<<<< HEAD
    private int rollbackAbortedTransactions(long oldestTransactionTimestamp, Set committedGtrids) throws RecoveryException {
        if (log.isDebugEnabled()) { log.debug("rolling back aborted branch(es)"); }
=======
    private int rollbackAbortedTransactions(long oldestTransactionTimestamp, Set<Uid> committedGtrids) throws RecoveryException {
        if (log.isDebugEnabled()) log.debug("rolling back aborted branch(es)");
>>>>>>> 411ef721
        int rollbackCount = 0;
        for (Map.Entry<String, Set<BitronixXid>> entry : recoveredXidSets.entrySet()) {
            String uniqueName = entry.getKey();
            Set<BitronixXid> recoveredXids = entry.getValue();

            if (log.isDebugEnabled()) { log.debug("checking " + recoveredXids.size() + " branch(es) on " + uniqueName + " for rollback"); }
            int count = rollbackAbortedBranchesOfResource(oldestTransactionTimestamp, uniqueName, recoveredXids, committedGtrids);
            if (log.isDebugEnabled()) { log.debug("checked " + recoveredXids.size() + " branch(es) on " + uniqueName + " for rollback"); }
            rollbackCount += count;
        }

        if (log.isDebugEnabled()) { log.debug("rolled back " + rollbackCount + " aborted branch(es)"); }
        return rollbackCount;
    }

    /**
     * Rollback aborted branches of the resource specified by uniqueName.
     * Step 3.
     * @param oldestTransactionTimestamp the timestamp of the oldest transaction still in-flight.
     * @param uniqueName the unique name of the resource on which to rollback branches.
     * @param recoveredXids a set of {@link BitronixXid} recovered on the reource.
     * @param committedGtrids a set of {@link Uid}s already committed on the resource.
     * @return the rolled back branches count.
     * @throws RecoveryException if an error preventing recovery happened.
     */
    private int rollbackAbortedBranchesOfResource(long oldestTransactionTimestamp, String uniqueName, Set<BitronixXid> recoveredXids, Set<Uid> committedGtrids) throws RecoveryException {
        int abortedCount = 0;
        for (BitronixXid recoveredXid : recoveredXids) {
            if (committedGtrids.contains(recoveredXid.getGlobalTransactionIdUid())) {
                if (log.isDebugEnabled()) { log.debug("XID has been committed, skipping rollback: " + recoveredXid + " on " + uniqueName); }
                continue;
            }

            long txTimestamp = recoveredXid.getGlobalTransactionIdUid().extractTimestamp();
            if (log.isDebugEnabled()) { log.debug("recovered XID timestamp: " + txTimestamp + " - oldest in-flight TX timestamp: " + oldestTransactionTimestamp); }
            if (txTimestamp >= oldestTransactionTimestamp) {
                if (log.isDebugEnabled()) { log.debug("skipping XID of in-flight transaction: " + recoveredXid); }
                continue;
            }

            if (log.isDebugEnabled()) { log.debug("rolling back in-doubt branch with XID " + recoveredXid + " on " + uniqueName); }
            boolean success = rollback(uniqueName, recoveredXid);
            if (success)
                abortedCount++;
        }
        return abortedCount;
    }

    /**
     * Rollback the specified branch of a dangling transaction.
     * Step 3.
     * @param uniqueName the unique name of the resource on which to rollback branches.
     * @param xid the {@link Xid} to rollback.
     * @return true when rollback was successful.
     * @throws RecoveryException if an error preventing recovery happened.
     */
    private boolean rollback(String uniqueName, Xid xid) throws RecoveryException {
        XAResourceProducer producer = registeredResources.get(uniqueName);
        if (producer == null) {
            if (log.isDebugEnabled()) { log.debug("resource " + uniqueName + " has not recovered, skipping rollback"); }
            return false;
        }

        try {
            XAResourceHolderState xaResourceHolderState = producer.startRecovery();
            return RecoveryHelper.rollback(xaResourceHolderState, xid);
        } finally {
            producer.endRecovery();
        }
    }

    /**
     * Build a string with comma-separated resources unique names.
     * @return the string.
     */
    private String getRegisteredResourcesUniqueNames() {
        return buildUniqueNamesString(registeredResources.keySet());
    }

    private static String buildUniqueNamesString(Set<String> uniqueNames) {
        StringBuilder resourcesUniqueNames = new StringBuilder();
        Iterator<String> it = uniqueNames.iterator();
        while (it.hasNext()) {
            String uniqueName = it.next();
            resourcesUniqueNames.append(uniqueName);
            if (it.hasNext())
                resourcesUniqueNames.append(", ");
        }
        return resourcesUniqueNames.toString();
    }

}<|MERGE_RESOLUTION|>--- conflicted
+++ resolved
@@ -125,11 +125,7 @@
             long oldestTransactionTimestamp = Long.MAX_VALUE;
 
             // Collect dangling records from journal, must run before oldestTransactionTimestamp is calculated
-<<<<<<< HEAD
-            Map danglingRecords = TransactionManagerServices.getJournal().collectDanglingRecords();
-=======
             Map<Uid, TransactionLogRecord> danglingRecords = TransactionManagerServices.getJournal().collectDanglingRecords();
->>>>>>> 411ef721
 
             // Query resources from ResourceRegistrar
             synchronized (ResourceRegistrar.class) {
@@ -226,15 +222,9 @@
             XAResourceProducer producer = entry.getValue();
 
             try {
-<<<<<<< HEAD
-                if (log.isDebugEnabled()) { log.debug("performing recovery on " + uniqueName); }
-                Set xids = recover(producer);
-                if (log.isDebugEnabled()) { log.debug("recovered " + xids.size() + " XID(s) from resource " + uniqueName); }
-=======
                 if (log.isDebugEnabled()) log.debug("performing recovery on " + uniqueName);
                 Set<BitronixXid> xids = recover(producer);
                 if (log.isDebugEnabled()) log.debug("recovered " + xids.size() + " XID(s) from resource " + uniqueName);
->>>>>>> 411ef721
                 recoveredXidSets.put(uniqueName, xids);
                 producer.setFailed(false);
             } catch (XAException ex) {
@@ -262,7 +252,7 @@
             throw new IllegalArgumentException("recoverable resource cannot be null");
 
         try {
-            if (log.isDebugEnabled()) { log.debug("running recovery on " + producer); }
+            if (log.isDebugEnabled()) log.debug("running recovery on " + producer);
             XAResourceHolderState xaResourceHolderState = producer.startRecovery();
             return RecoveryHelper.recover(xaResourceHolderState);
         } finally {
@@ -283,57 +273,37 @@
     private Set<Uid> commitDanglingTransactions(long oldestTransactionTimestamp, Map<Uid, TransactionLogRecord> danglingRecords) throws IOException, RecoveryException {
         Set<Uid> committedGtrids = new HashSet<Uid>();
 
-<<<<<<< HEAD
-        if (log.isDebugEnabled()) { log.debug("found " + danglingRecords.size() + " dangling record(s) in journal"); }
-        Iterator it = danglingRecords.entrySet().iterator();
-        while (it.hasNext()) {
-            Map.Entry entry = (Map.Entry) it.next();
-            Uid gtrid = (Uid) entry.getKey();
-            TransactionLogRecord tlog = (TransactionLogRecord) entry.getValue();
-=======
         if (log.isDebugEnabled()) log.debug("found " + danglingRecords.size() + " dangling record(s) in journal");
         for (Map.Entry<Uid, TransactionLogRecord> entry : danglingRecords.entrySet()) {
             Uid gtrid = entry.getKey();
             TransactionLogRecord tlog = entry.getValue();
->>>>>>> 411ef721
 
             Set<String> uniqueNames = tlog.getUniqueNames();
             Set<DanglingTransaction> danglingTransactions = getDanglingTransactionsInRecoveredXids(uniqueNames, tlog.getGtrid());
 
             long txTimestamp = gtrid.extractTimestamp();
-            if (log.isDebugEnabled()) { log.debug("recovered XID timestamp: " + txTimestamp + " - oldest in-flight TX timestamp: " + oldestTransactionTimestamp); }
+            if (log.isDebugEnabled()) log.debug("recovered XID timestamp: " + txTimestamp + " - oldest in-flight TX timestamp: " + oldestTransactionTimestamp);
 
             if (txTimestamp < oldestTransactionTimestamp) {
-                if (log.isDebugEnabled()) { log.debug("committing dangling transaction with GTRID " + gtrid); }
+                if (log.isDebugEnabled()) log.debug("committing dangling transaction with GTRID " + gtrid);
                 commit(danglingTransactions);
-                if (log.isDebugEnabled()) { log.debug("committed dangling transaction with GTRID " + gtrid); }
+                if (log.isDebugEnabled()) log.debug("committed dangling transaction with GTRID " + gtrid);
                 committedGtrids.add(gtrid);
 
                 Set<String> participatingUniqueNames = filterParticipatingUniqueNamesInRecoveredXids(uniqueNames);
 
                 if (participatingUniqueNames.size() > 0) {
-                    if (log.isDebugEnabled()) { log.debug("updating journal's transaction with GTRID " + gtrid + " status to COMMITTED for names [" + buildUniqueNamesString(participatingUniqueNames) + "]"); }
+                    if (log.isDebugEnabled()) log.debug("updating journal's transaction with GTRID " + gtrid + " status to COMMITTED for names [" + buildUniqueNamesString(participatingUniqueNames) + "]");
                     TransactionManagerServices.getJournal().log(Status.STATUS_COMMITTED, tlog.getGtrid(), participatingUniqueNames);
-<<<<<<< HEAD
-                }
-                else {
-                    if (log.isDebugEnabled()) { log.debug("not updating journal's transaction with GTRID " + gtrid + " status to COMMITTED as no resource could be found (incremental recovery will need to clean this)"); }
-                    committedGtrids.remove(gtrid);
-                }
-            }
-            else {
-                if (log.isDebugEnabled()) { log.debug("skipping in-flight transaction with GTRID " + gtrid); }
-=======
                 } else {
                     if (log.isDebugEnabled()) log.debug("not updating journal's transaction with GTRID " + gtrid + " status to COMMITTED as no resource could be found (incremental recovery will need to clean this)");
                     committedGtrids.remove(gtrid);
                 }
             } else {
                 if (log.isDebugEnabled()) log.debug("skipping in-flight transaction with GTRID " + gtrid);
->>>>>>> 411ef721
-            }
-        }
-        if (log.isDebugEnabled()) { log.debug("committed " + committedGtrids.size() + " dangling transaction(s)"); }
+            }
+        }
+        if (log.isDebugEnabled()) log.debug("committed " + committedGtrids.size() + " dangling transaction(s)");
         return committedGtrids;
     }
 
@@ -349,25 +319,17 @@
     private Set<DanglingTransaction> getDanglingTransactionsInRecoveredXids(Set<String> uniqueNames, Uid gtrid) {
         Set<DanglingTransaction> danglingTransactions = new HashSet<DanglingTransaction>();
 
-<<<<<<< HEAD
-        Iterator it = uniqueNames.iterator();
-        while (it.hasNext()) {
-            String uniqueName = (String) it.next();
-            if (log.isDebugEnabled()) { log.debug("finding dangling transaction(s) in recovered XID(s) of resource " + uniqueName); }
-            Set recoveredXids = (Set) recoveredXidSets.get(uniqueName);
-=======
         for (String uniqueName : uniqueNames) {
             if (log.isDebugEnabled()) log.debug("finding dangling transaction(s) in recovered XID(s) of resource " + uniqueName);
             Set<BitronixXid> recoveredXids = recoveredXidSets.get(uniqueName);
->>>>>>> 411ef721
             if (recoveredXids == null) {
-                if (log.isDebugEnabled()) { log.debug("resource " + uniqueName + " did not recover, skipping commit"); }
+                if (log.isDebugEnabled()) log.debug("resource " + uniqueName + " did not recover, skipping commit");
                 continue;
             }
 
             for (BitronixXid recoveredXid : recoveredXids) {
                 if (gtrid.equals(recoveredXid.getGlobalTransactionIdUid())) {
-                    if (log.isDebugEnabled()) { log.debug("found a recovered XID matching dangling log's GTRID " + gtrid + " in resource " + uniqueName); }
+                    if (log.isDebugEnabled()) log.debug("found a recovered XID matching dangling log's GTRID " + gtrid + " in resource " + uniqueName);
                     danglingTransactions.add(new DanglingTransaction(uniqueName, recoveredXid));
                 }
             }
@@ -379,24 +341,12 @@
     private Set<String> filterParticipatingUniqueNamesInRecoveredXids(Set<String> uniqueNames) {
         Set<String> recoveredUniqueNames = new HashSet<String>();
 
-<<<<<<< HEAD
-        Iterator it = uniqueNames.iterator();
-        while (it.hasNext()) {
-            String uniqueName = (String) it.next();
-            if (log.isDebugEnabled()) { log.debug("finding dangling transaction(s) in recovered XID(s) of resource " + uniqueName); }
-            Set recoveredXids = (Set) recoveredXidSets.get(uniqueName);
-            if (recoveredXids == null) {
-                if (log.isDebugEnabled()) { log.debug("cannot find resource '" + uniqueName + "' present in the journal, leaving it for incremental recovery"); }
-            }
-            else {
-=======
         for (String uniqueName : uniqueNames) {
             if (log.isDebugEnabled()) log.debug("finding dangling transaction(s) in recovered XID(s) of resource " + uniqueName);
             Set<BitronixXid> recoveredXids = recoveredXidSets.get(uniqueName);
             if (recoveredXids == null) {
                 if (log.isDebugEnabled()) log.debug("cannot find resource '" + uniqueName + "' present in the journal, leaving it for incremental recovery");
             } else {
->>>>>>> 411ef721
                 recoveredUniqueNames.add(uniqueName);
             }
         }
@@ -410,19 +360,14 @@
      * @param danglingTransactions a set of {@link DanglingTransaction}s to commit.
      * @throws RecoveryException if an error preventing recovery happened.
      */
-<<<<<<< HEAD
-    private void commit(Set danglingTransactions) throws RecoveryException {
-        if (log.isDebugEnabled()) { log.debug(danglingTransactions.size() + " branch(es) to commit"); }
-=======
     private void commit(Set<DanglingTransaction> danglingTransactions) throws RecoveryException {
         if (log.isDebugEnabled()) log.debug(danglingTransactions.size() + " branch(es) to commit");
->>>>>>> 411ef721
 
         for (DanglingTransaction danglingTransaction : danglingTransactions) {
             Xid xid = danglingTransaction.getXid();
             String uniqueName = danglingTransaction.getUniqueName();
 
-            if (log.isDebugEnabled()) { log.debug("committing branch with XID " + xid + " on " + uniqueName); }
+            if (log.isDebugEnabled()) log.debug("committing branch with XID " + xid + " on " + uniqueName);
             commit(uniqueName, xid);
         }
     }
@@ -454,25 +399,20 @@
      * @return the rolled back branches count.
      * @throws RecoveryException if an error preventing recovery happened.
      */
-<<<<<<< HEAD
-    private int rollbackAbortedTransactions(long oldestTransactionTimestamp, Set committedGtrids) throws RecoveryException {
-        if (log.isDebugEnabled()) { log.debug("rolling back aborted branch(es)"); }
-=======
     private int rollbackAbortedTransactions(long oldestTransactionTimestamp, Set<Uid> committedGtrids) throws RecoveryException {
         if (log.isDebugEnabled()) log.debug("rolling back aborted branch(es)");
->>>>>>> 411ef721
         int rollbackCount = 0;
         for (Map.Entry<String, Set<BitronixXid>> entry : recoveredXidSets.entrySet()) {
             String uniqueName = entry.getKey();
             Set<BitronixXid> recoveredXids = entry.getValue();
 
-            if (log.isDebugEnabled()) { log.debug("checking " + recoveredXids.size() + " branch(es) on " + uniqueName + " for rollback"); }
+            if (log.isDebugEnabled()) log.debug("checking " + recoveredXids.size() + " branch(es) on " + uniqueName + " for rollback");
             int count = rollbackAbortedBranchesOfResource(oldestTransactionTimestamp, uniqueName, recoveredXids, committedGtrids);
-            if (log.isDebugEnabled()) { log.debug("checked " + recoveredXids.size() + " branch(es) on " + uniqueName + " for rollback"); }
+            if (log.isDebugEnabled()) log.debug("checked " + recoveredXids.size() + " branch(es) on " + uniqueName + " for rollback");
             rollbackCount += count;
         }
 
-        if (log.isDebugEnabled()) { log.debug("rolled back " + rollbackCount + " aborted branch(es)"); }
+        if (log.isDebugEnabled()) log.debug("rolled back " + rollbackCount + " aborted branch(es)");
         return rollbackCount;
     }
 
@@ -490,18 +430,18 @@
         int abortedCount = 0;
         for (BitronixXid recoveredXid : recoveredXids) {
             if (committedGtrids.contains(recoveredXid.getGlobalTransactionIdUid())) {
-                if (log.isDebugEnabled()) { log.debug("XID has been committed, skipping rollback: " + recoveredXid + " on " + uniqueName); }
+                if (log.isDebugEnabled()) log.debug("XID has been committed, skipping rollback: " + recoveredXid + " on " + uniqueName);
                 continue;
             }
 
             long txTimestamp = recoveredXid.getGlobalTransactionIdUid().extractTimestamp();
-            if (log.isDebugEnabled()) { log.debug("recovered XID timestamp: " + txTimestamp + " - oldest in-flight TX timestamp: " + oldestTransactionTimestamp); }
+            if (log.isDebugEnabled()) log.debug("recovered XID timestamp: " + txTimestamp + " - oldest in-flight TX timestamp: " + oldestTransactionTimestamp);
             if (txTimestamp >= oldestTransactionTimestamp) {
-                if (log.isDebugEnabled()) { log.debug("skipping XID of in-flight transaction: " + recoveredXid); }
+                if (log.isDebugEnabled()) log.debug("skipping XID of in-flight transaction: " + recoveredXid);
                 continue;
             }
 
-            if (log.isDebugEnabled()) { log.debug("rolling back in-doubt branch with XID " + recoveredXid + " on " + uniqueName); }
+            if (log.isDebugEnabled()) log.debug("rolling back in-doubt branch with XID " + recoveredXid + " on " + uniqueName);
             boolean success = rollback(uniqueName, recoveredXid);
             if (success)
                 abortedCount++;
@@ -520,7 +460,7 @@
     private boolean rollback(String uniqueName, Xid xid) throws RecoveryException {
         XAResourceProducer producer = registeredResources.get(uniqueName);
         if (producer == null) {
-            if (log.isDebugEnabled()) { log.debug("resource " + uniqueName + " has not recovered, skipping rollback"); }
+            if (log.isDebugEnabled()) log.debug("resource " + uniqueName + " has not recovered, skipping rollback");
             return false;
         }
 
