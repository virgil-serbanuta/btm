/*
 * Bitronix Transaction Manager
 *
 * Copyright (c) 2010, Bitronix Software.
 *
 * This copyrighted material is made available to anyone wishing to use, modify,
 * copy, or redistribute it subject to the terms and conditions of the GNU
 * Lesser General Public License, as published by the Free Software Foundation.
 *
 * This program is distributed in the hope that it will be useful,
 * but WITHOUT ANY WARRANTY; without even the implied warranty of MERCHANTABILITY
 * or FITNESS FOR A PARTICULAR PURPOSE. See the GNU Lesser General Public License
 * for more details.
 *
 * You should have received a copy of the GNU Lesser General Public License
 * along with this distribution; if not, write to:
 * Free Software Foundation, Inc.
 * 51 Franklin Street, Fifth Floor
 * Boston, MA 02110-1301 USA
 */
package bitronix.tm.resource.common;

import java.util.*;
import java.util.concurrent.atomic.AtomicInteger;

import org.slf4j.*;

import bitronix.tm.utils.Decoder;

/**
 * Implementation of all services required by a {@link XAStatefulHolder}.
 *
 * @author lorban
 */
public abstract class AbstractXAStatefulHolder implements XAStatefulHolder {

    private final static Logger log = LoggerFactory.getLogger(AbstractXAStatefulHolder.class);

<<<<<<< HEAD
    private AtomicInteger state = new AtomicInteger(STATE_IN_POOL);
    private final List<StateChangeListener> stateChangeEventListeners = new ArrayList<StateChangeListener>();

    public int getState() {
        return state.get();
=======
    private volatile int state = STATE_IN_POOL;
    private final List<StateChangeListener> stateChangeEventListeners = new ArrayList<StateChangeListener>();

    public int getState() {
        return state;
>>>>>>> 30412dc2
    }

    public void setState(int newState) {
        int oldState = state.get();
        fireStateChanging(oldState, newState);

<<<<<<< HEAD
        if (oldState == newState)
            throw new IllegalArgumentException("cannot switch state from " + Decoder.decodeXAStatefulHolderState(oldState) +
                    " to " + Decoder.decodeXAStatefulHolderState(newState));

        if (log.isDebugEnabled()) log.debug("state changing from " + Decoder.decodeXAStatefulHolderState(oldState) +
                " to " + Decoder.decodeXAStatefulHolderState(newState) + " in " + this);

        state.set(newState);
=======
        if (oldState == state)
            throw new IllegalArgumentException("cannot switch state from " + Decoder.decodeXAStatefulHolderState(oldState) +
                    " to " + Decoder.decodeXAStatefulHolderState(state));

        if (log.isDebugEnabled()) log.debug("state changing from " + Decoder.decodeXAStatefulHolderState(oldState) +
                " to " + Decoder.decodeXAStatefulHolderState(state) + " in " + this);

        this.state = state;
>>>>>>> 30412dc2

        fireStateChanged(oldState, newState);
    }

    public void addStateChangeEventListener(StateChangeListener listener) {
        stateChangeEventListeners.add(listener);
    }

    public void removeStateChangeEventListener(StateChangeListener listener) {
        stateChangeEventListeners.remove(listener);
    }

    private void fireStateChanging(int currentState, int futureState) {
        if (log.isDebugEnabled()) log.debug("notifying " + stateChangeEventListeners.size() +
                " stateChangeEventListener(s) about state changing from " + Decoder.decodeXAStatefulHolderState(currentState) +
                " to " + Decoder.decodeXAStatefulHolderState(futureState) + " in " + this);

        for (StateChangeListener stateChangeListener : stateChangeEventListeners) {
            stateChangeListener.stateChanging(this, currentState, futureState);
        }
    }

    private void fireStateChanged(int oldState, int newState) {
        if (log.isDebugEnabled()) log.debug("notifying " + stateChangeEventListeners.size() +
                " stateChangeEventListener(s) about state changed from " + Decoder.decodeXAStatefulHolderState(oldState) +
                " to " + Decoder.decodeXAStatefulHolderState(newState) + " in " + this);

        for (StateChangeListener stateChangeListener : stateChangeEventListeners) {
            stateChangeListener.stateChanged(this, oldState, newState);
        }
    }
}<|MERGE_RESOLUTION|>--- conflicted
+++ resolved
@@ -21,7 +21,6 @@
 package bitronix.tm.resource.common;
 
 import java.util.*;
-import java.util.concurrent.atomic.AtomicInteger;
 
 import org.slf4j.*;
 
@@ -36,35 +35,17 @@
 
     private final static Logger log = LoggerFactory.getLogger(AbstractXAStatefulHolder.class);
 
-<<<<<<< HEAD
-    private AtomicInteger state = new AtomicInteger(STATE_IN_POOL);
-    private final List<StateChangeListener> stateChangeEventListeners = new ArrayList<StateChangeListener>();
-
-    public int getState() {
-        return state.get();
-=======
     private volatile int state = STATE_IN_POOL;
     private final List<StateChangeListener> stateChangeEventListeners = new ArrayList<StateChangeListener>();
 
     public int getState() {
         return state;
->>>>>>> 30412dc2
     }
 
-    public void setState(int newState) {
-        int oldState = state.get();
-        fireStateChanging(oldState, newState);
+    public void setState(int state) {
+        int oldState = this.state;
+        fireStateChanging(oldState, state);
 
-<<<<<<< HEAD
-        if (oldState == newState)
-            throw new IllegalArgumentException("cannot switch state from " + Decoder.decodeXAStatefulHolderState(oldState) +
-                    " to " + Decoder.decodeXAStatefulHolderState(newState));
-
-        if (log.isDebugEnabled()) log.debug("state changing from " + Decoder.decodeXAStatefulHolderState(oldState) +
-                " to " + Decoder.decodeXAStatefulHolderState(newState) + " in " + this);
-
-        state.set(newState);
-=======
         if (oldState == state)
             throw new IllegalArgumentException("cannot switch state from " + Decoder.decodeXAStatefulHolderState(oldState) +
                     " to " + Decoder.decodeXAStatefulHolderState(state));
@@ -73,9 +54,8 @@
                 " to " + Decoder.decodeXAStatefulHolderState(state) + " in " + this);
 
         this.state = state;
->>>>>>> 30412dc2
 
-        fireStateChanged(oldState, newState);
+        fireStateChanged(oldState, state);
     }
 
     public void addStateChangeEventListener(StateChangeListener listener) {
