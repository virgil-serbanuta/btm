--- conflicted
+++ resolved
@@ -33,6 +33,7 @@
 import bitronix.tm.internal.*;
 import bitronix.tm.recovery.*;
 import bitronix.tm.utils.*;
+import bitronix.tm.utils.CryptoEngine;
 
 /**
  * Generic XA pool. {@link XAStatefulHolder} instances are created by the {@link XAPool} out of a
@@ -46,7 +47,6 @@
     private final static Logger log = LoggerFactory.getLogger(XAPool.class);
     private final static String PASSWORD_PROPERTY_NAME = "password";
 
-<<<<<<< HEAD
     private final Map<Uid, StatefulHolderThreadLocal> statefulHolderTransactionMap = new ConcurrentHashMap<Uid, StatefulHolderThreadLocal>();
     private final BlockingQueue<XAStatefulHolder> availablePool = new LinkedBlockingQueue<XAStatefulHolder>();
     private final Queue<XAStatefulHolder> accessiblePool = new ConcurrentLinkedQueue<XAStatefulHolder>();
@@ -67,14 +67,6 @@
     private final XAResourceProducer xaResourceProducer;
     private final Object xaFactory;
     private final AtomicBoolean failed = new AtomicBoolean();
-=======
-    private final Map<Uid, ThreadLocal<XAStatefulHolder>> statefulHolderTransactionMap = new HashMap<Uid, ThreadLocal<XAStatefulHolder>>();
-    private final List<XAStatefulHolder> objects = new ArrayList<XAStatefulHolder>();
-    private final ResourceBean bean;
-    private final XAResourceProducer xaResourceProducer;
-    private final Object xaFactory;
-    private boolean failed = false;
->>>>>>> 30412dc2
 
     public XAPool(XAResourceProducer xaResourceProducer, ResourceBean bean) throws Exception {
         this.xaResourceProducer = xaResourceProducer;
@@ -91,33 +83,15 @@
             log.warn("resource '" + bean.getUniqueName() + "' is configured to ignore recovery failures, make sure this setting is not enabled on a production system!");
     }
 
-<<<<<<< HEAD
     /**
      * Get the XAFactory (XADataSource) that produces objects for this pool.
      *
      * @return the factory (XADataSource) object
      */
-=======
-    private synchronized void init() throws Exception {
-        growUntilMinPoolSize();
-
-        if (bean.getMaxIdleTime() > 0) {
-            TransactionManagerServices.getTaskScheduler().schedulePoolShrinking(this);
-        }
-    }
-
-    private synchronized void growUntilMinPoolSize() throws Exception {
-        for (int i = (int)totalPoolSize(); i < bean.getMinPoolSize() ;i++) {
-            createPooledObject(xaFactory);
-        }
-    }
-
->>>>>>> 30412dc2
     public Object getXAFactory() {
         return xaFactory;
     }
 
-<<<<<<< HEAD
     /**
      * Sets this XAPool as failed or unfailed, requiring recovery.
      *
@@ -134,14 +108,6 @@
      */
     public boolean isFailed() {
         return failed.get();
-=======
-    public synchronized void setFailed(boolean failed) {
-        this.failed = failed;
-    }
-
-    public synchronized boolean isFailed() {
-        return failed;
->>>>>>> 30412dc2
     }
 
     /**
@@ -154,7 +120,6 @@
         return getConnectionHandle(true);
     }
     
-<<<<<<< HEAD
     /**
      * Get a connection handle from this pool.
      * 
@@ -179,21 +144,6 @@
                 catch (Exception ex) {
                     throw new BitronixRuntimeException("pool reset failed when trying to acquire a connection from failed resource '" + bean.getUniqueName() + "'", ex);
                 }
-=======
-    public synchronized Object getConnectionHandle(boolean recycle) throws Exception {
-        if (failed) {
-            try {
-                if (log.isDebugEnabled()) log.debug("resource '" + bean.getUniqueName() + "' is marked as failed, resetting and recovering it before trying connection acquisition");
-                close();
-                init();
-                IncrementalRecoverer.recover(xaResourceProducer);
-            }
-            catch (RecoveryException ex) {
-                throw new BitronixRuntimeException("incremental recovery failed when trying to acquire a connection from failed resource '" + bean.getUniqueName() + "'", ex);
-            }
-            catch (Exception ex) {
-                throw new BitronixRuntimeException("pool reset failed when trying to acquire a connection from failed resource '" + bean.getUniqueName() + "'", ex);
->>>>>>> 30412dc2
             }
         }
 
@@ -213,7 +163,7 @@
             if (xaStatefulHolder == null) {
                 xaStatefulHolder = getInPool(remainingTimeMs);
             }
-            if (log.isDebugEnabled()) log.debug("found " + Decoder.decodeXAStatefulHolderState(xaStatefulHolder.getState()) + " connection " + xaStatefulHolder + " from " + this);
+            if (log.isDebugEnabled()) { log.debug("found " + Decoder.decodeXAStatefulHolderState(xaStatefulHolder.getState()) + " connection " + xaStatefulHolder + " from " + this); }
 
             try {
                 // getConnectionHandle() here could throw an exception, if it doesn't the connection is
@@ -224,32 +174,17 @@
                 }                
                 return connectionHandle;
             } catch (Exception ex) {
-<<<<<<< HEAD
-=======
-                if (log.isDebugEnabled()) log.debug("connection is invalid, trying to close it", ex);
->>>>>>> 30412dc2
                 try {
                     if (log.isDebugEnabled()) { log.debug("connection is invalid, trying to close it", ex); }
                     xaStatefulHolder.close();
                 } catch (Exception ex2) {
-                    if (log.isDebugEnabled()) log.debug("exception while trying to close invalid connection, ignoring it", ex2);
-                }
-<<<<<<< HEAD
+                    if (log.isDebugEnabled()) { log.debug("exception while trying to close invalid connection, ignoring it", ex2); }
+                }
                 finally {
                     if (xaStatefulHolder.getState() != XAStatefulHolder.STATE_CLOSED) {
                         stateChanged(xaStatefulHolder, xaStatefulHolder.getState(), XAStatefulHolder.STATE_CLOSED);
                     }
                     if (log.isDebugEnabled()) { log.debug("removed invalid connection " + xaStatefulHolder + " from " + this); }
-=======
-                objects.remove(xaStatefulHolder);
-                if (log.isDebugEnabled()) log.debug("removed invalid connection " + xaStatefulHolder + " from " + this);
-
-                if (log.isDebugEnabled()) log.debug("waiting " + bean.getAcquisitionInterval() + "s before trying to acquire a connection again from " + this);
-                try {
-                    wait(bean.getAcquisitionInterval() * 1000L);
-                } catch (InterruptedException ex2) {
-                    // ignore
->>>>>>> 30412dc2
                 }
 
                 // check for timeout
@@ -269,24 +204,13 @@
      * Close down and cleanup this XAPool instance.
      */
     public synchronized void close() {
-<<<<<<< HEAD
         if (log.isDebugEnabled()) { log.debug("closing all connections of " + this); }
         
         for (XAStatefulHolder xaStatefulHolder : getXAResourceHolders()) {
             try {
                 xaStatefulHolder.close();
-=======
-        if (log.isDebugEnabled()) log.debug("closing all connections of " + this);
-        for (XAStatefulHolder xaStatefulHolder : objects) {
-            try {
-                // This change is unrelated to BTM-35, but suppresses noise in the unit test output.
-                // Connections that are already in STATE_CLOSED should not be closed again.
-                if (xaStatefulHolder.getState() != XAStatefulHolder.STATE_CLOSED) {
-                    xaStatefulHolder.close();
-                }
->>>>>>> 30412dc2
             } catch (Exception ex) {
-                if (log.isDebugEnabled()) log.debug("ignoring exception while closing connection " + xaStatefulHolder, ex);
+                if (log.isDebugEnabled()) { log.debug("ignoring exception while closing connection " + xaStatefulHolder, ex); }
             }
         }
 
@@ -308,7 +232,6 @@
         return availablePool.size() + accessiblePool.size() + inaccessiblePool.size();
     }
 
-<<<<<<< HEAD
     public long inPoolSize() {
     	return availablePool.size();
     }
@@ -319,31 +242,12 @@
     	holders.addAll(accessiblePool);
     	holders.addAll(inaccessiblePool);
         return holders;
-=======
-    public synchronized long inPoolSize() {
-        int count = 0;
-        for (XAStatefulHolder xaStatefulHolder : objects) {
-            if (xaStatefulHolder.getState() == XAStatefulHolder.STATE_IN_POOL)
-                count++;
-        }
-        return count;
-    }
-
-    public void stateChanged(XAStatefulHolder source, int oldState, int newState) {
-        if (newState == XAStatefulHolder.STATE_IN_POOL) {
-            if (log.isDebugEnabled()) log.debug("a connection's state changed to IN_POOL, notifying a thread eventually waiting for a connection");
-            synchronized (this) {
-                notify();
-            }
-        }
->>>>>>> 30412dc2
     }
 
     public Date getNextShrinkDate() {
         return new Date(MonotonicClock.currentTimeMillis() + bean.getMaxIdleTime() * 1000);
     }
 
-<<<<<<< HEAD
     /**
      * This method is called to initialize the pool.
      *
@@ -354,30 +258,14 @@
 
         if (bean.getMaxIdleTime() > 0) {
             TransactionManagerServices.getTaskScheduler().schedulePoolShrinking(this);
-=======
-    public synchronized XAResourceHolder findXAResourceHolder(XAResource xaResource) {
-        for (XAStatefulHolder xaStatefulHolder : objects) {
-            List<XAResourceHolder> xaResourceHolders = xaStatefulHolder.getXAResourceHolders();
-
-            for (XAResourceHolder holder : xaResourceHolders) {
-                if (holder.getXAResource() == xaResource)
-                    return holder;
-            }
->>>>>>> 30412dc2
-        }
-    }
-
-<<<<<<< HEAD
+        }
+    }
+
     private synchronized void growUntilMinPoolSize() throws Exception {
         if (log.isDebugEnabled()) { log.debug("growing " + this + " to minimum pool size " + bean.getMinPoolSize()); }
         for (int i = (int)totalPoolSize(); i < bean.getMinPoolSize() ;i++) {
             createPooledObject(xaFactory);
         }
-=======
-    // used for testing
-    List<XAStatefulHolder> getXAResourceHolders() {
-        return Collections.unmodifiableList(objects);
->>>>>>> 30412dc2
     }
 
     public void shrink() throws Exception {
@@ -386,7 +274,6 @@
         if (log.isDebugEnabled()) { log.debug("shrunk " + this); }
     }
 
-<<<<<<< HEAD
     public void reset() throws Exception {
         if (log.isDebugEnabled()) { log.debug("resetting " + this); }
         expireOrCloseStatefulHolders(true);
@@ -406,19 +293,6 @@
             long expirationTime = (xaStatefulHolder.getLastReleaseDate().getTime() + (bean.getMaxIdleTime() * 1000));
             if (!forceClose && log.isDebugEnabled()) { log.debug("checking if connection can be closed: " + xaStatefulHolder + " - closing time: " + expirationTime + ", now time: " + now); }
             if (expirationTime <= now || forceClose) {
-=======
-    public synchronized void shrink() throws Exception {
-        if (log.isDebugEnabled()) log.debug("shrinking " + this);
-        List<XAStatefulHolder> toRemoveXaStatefulHolders = new ArrayList<XAStatefulHolder>();
-        long now = MonotonicClock.currentTimeMillis();
-        for (XAStatefulHolder xaStatefulHolder : objects) {
-            if (xaStatefulHolder.getState() != XAStatefulHolder.STATE_IN_POOL)
-                continue;
-
-            long expirationTime = (xaStatefulHolder.getLastReleaseDate().getTime() + (bean.getMaxIdleTime() * 1000));
-            if (log.isDebugEnabled()) log.debug("checking if connection can be closed: " + xaStatefulHolder + " - closing time: " + expirationTime + ", now time: " + now);
-            if (expirationTime <= now) {
->>>>>>> 30412dc2
                 try {
                     closed++;
                     xaStatefulHolder.close();
@@ -429,7 +303,6 @@
                 availablePool.add(xaStatefulHolder);
             }
         } // for
-<<<<<<< HEAD
 
         if (log.isDebugEnabled()) { log.debug("closed " + closed + (forceClose ? " " : " idle ") + "connection(s)"); }
 
@@ -487,39 +360,13 @@
     }
 
     public void stateChanging(XAStatefulHolder source, int currentState, int futureState) {
-=======
-        if (log.isDebugEnabled()) log.debug("closed " + toRemoveXaStatefulHolders.size() + " idle connection(s)");
-        objects.removeAll(toRemoveXaStatefulHolders);
-        growUntilMinPoolSize();
-        if (log.isDebugEnabled()) log.debug("shrunk " + this);
-    }
-
-    public synchronized void reset() throws Exception {
-        if (log.isDebugEnabled()) log.debug("resetting " + this);
-        List<XAStatefulHolder> toRemoveXaStatefulHolders = new ArrayList<XAStatefulHolder>();
-        for (XAStatefulHolder xaStatefulHolder : objects) {
-            if (xaStatefulHolder.getState() != XAStatefulHolder.STATE_IN_POOL)
-                continue;
-
-            try {
-                xaStatefulHolder.close();
-            } catch (Exception ex) {
-                log.warn("error closing " + xaStatefulHolder, ex);
-            }
-            toRemoveXaStatefulHolders.add(xaStatefulHolder);
-        }
-        if (log.isDebugEnabled()) log.debug("closed " + toRemoveXaStatefulHolders.size() + " connection(s)");
-        objects.removeAll(toRemoveXaStatefulHolders);
-        growUntilMinPoolSize();
-        if (log.isDebugEnabled()) log.debug("reset " + this);
->>>>>>> 30412dc2
     }
 
     public String toString() {
         return "an XAPool of resource " + bean.getUniqueName() + " with " + totalPoolSize() + " connection(s) (" + inPoolSize() + " still available)" + (isFailed() ? " -failed-" : "");
     }
 
-    private synchronized void createPooledObject(Object xaFactory) throws Exception {
+    private void createPooledObject(Object xaFactory) throws Exception {
         XAStatefulHolder xaStatefulHolder = xaResourceProducer.createPooledConnection(xaFactory, bean);
         xaStatefulHolder.addStateChangeEventListener(this);
         availablePool.add(xaStatefulHolder);
@@ -534,13 +381,13 @@
 
         for (Map.Entry<Object, Object> entry : bean.getDriverProperties().entrySet()) {
             String name = (String) entry.getKey();
-            Object value = entry.getValue();
+            String value = (String) entry.getValue();
 
             if (name.endsWith(PASSWORD_PROPERTY_NAME)) {
-                value = decrypt((String) value);
-            }
-
-            if (log.isDebugEnabled()) log.debug("setting vendor property '" + name + "' to '" + value + "'");
+                value = decrypt(value);
+            }
+
+            if (log.isDebugEnabled()) { log.debug("setting vendor property '" + name + "' to '" + value + "'"); }
             PropertyUtils.setProperty(xaFactory, name, value);
         }
         return xaFactory;
@@ -554,11 +401,10 @@
             return resourcePassword;
 
         String cipher = resourcePassword.substring(1, endIdx);
-        if (log.isDebugEnabled()) log.debug("resource password is encrypted, decrypting " + resourcePassword);
+        if (log.isDebugEnabled()) { log.debug("resource password is encrypted, decrypting " + resourcePassword); }
         return CryptoEngine.decrypt(cipher, resourcePassword.substring(endIdx + 1));
     }
 
-<<<<<<< HEAD
     /**
      * Get a XAStatefulHolder (connection) from the NOT_ACCESSIBLE pool.
      *
@@ -566,19 +412,14 @@
      */
     private XAStatefulHolder getNotAccessible() {
         if (log.isDebugEnabled()) { log.debug("trying to recycle a NOT_ACCESSIBLE connection of " + this); }
-=======
-    private synchronized XAStatefulHolder getNotAccessible() {
-        if (log.isDebugEnabled()) log.debug("trying to recycle a NOT_ACCESSIBLE connection of " + this);
->>>>>>> 30412dc2
         BitronixTransaction transaction = TransactionContextHelper.currentTransaction();
         if (transaction == null) {
-            if (log.isDebugEnabled()) log.debug("no current transaction, no connection can be in state NOT_ACCESSIBLE when there is no global transaction context");
+            if (log.isDebugEnabled()) { log.debug("no current transaction, no connection can be in state NOT_ACCESSIBLE when there is no global transaction context"); }
             return null;
         }
         Uid currentTxGtrid = transaction.getResourceManager().getGtrid();
-        if (log.isDebugEnabled()) log.debug("current transaction GTRID is [" + currentTxGtrid + "]");
-
-<<<<<<< HEAD
+        if (log.isDebugEnabled()) { log.debug("current transaction GTRID is [" + currentTxGtrid + "]"); }
+
         stateTransitionLock.readLock().lock();
         try {
             for (XAStatefulHolder xaStatefulHolder : inaccessiblePool) {
@@ -612,37 +453,6 @@
                         found = true;
                     }
                     return !found; // continue visitation if not found, stop visitation if found
-=======
-        for (XAStatefulHolder xaStatefulHolder : objects) {
-            if (xaStatefulHolder.getState() == XAStatefulHolder.STATE_NOT_ACCESSIBLE) {
-                if (log.isDebugEnabled()) log.debug("found a connection in NOT_ACCESSIBLE state: " + xaStatefulHolder);
-                if (containsXAResourceHolderMatchingGtrid(xaStatefulHolder, currentTxGtrid))
-                    return xaStatefulHolder;
-
-            }
-        } // for
-
-        if (log.isDebugEnabled()) log.debug("no NOT_ACCESSIBLE connection enlisted in this transaction");
-        return null;
-    }
-
-    private static boolean containsXAResourceHolderMatchingGtrid(XAStatefulHolder xaStatefulHolder, Uid currentTxGtrid) {
-        List<XAResourceHolder> xaResourceHolders = xaStatefulHolder.getXAResourceHolders();
-        if (log.isDebugEnabled()) log.debug(xaResourceHolders.size() + " xa resource(s) created by connection in NOT_ACCESSIBLE state: " + xaStatefulHolder);
-        for (XAResourceHolder xaResourceHolder : xaResourceHolders) {
-            Map<Uid, XAResourceHolderState> statesForGtrid = xaResourceHolder.getXAResourceHolderStatesForGtrid(currentTxGtrid);
-            if (statesForGtrid == null)
-                return false;
-
-            for (XAResourceHolderState xaResourceHolderState : statesForGtrid.values()) {
-                // compare GTRIDs
-                BitronixXid bitronixXid = xaResourceHolderState.getXid();
-                Uid resourceGtrid = bitronixXid.getGlobalTransactionIdUid();
-                if (log.isDebugEnabled()) log.debug("NOT_ACCESSIBLE xa resource GTRID: " + resourceGtrid);
-                if (currentTxGtrid.equals(resourceGtrid)) {
-                    if (log.isDebugEnabled()) log.debug("NOT_ACCESSIBLE xa resource's GTRID matched this transaction's GTRID, recycling it");
-                    return true;
->>>>>>> 30412dc2
                 }
             }
             LocalVisitor xaResourceHolderStateVisitor = new LocalVisitor();
@@ -652,7 +462,6 @@
         return false;
     }
 
-<<<<<<< HEAD
     /**
      * Get an IN_POOL connection.  This method blocks for up to remainingTimeMs milliseconds
      * for someone to return or create a connection in the available pool.  If remainingTimeMs
@@ -664,17 +473,12 @@
      */
     private XAStatefulHolder getInPool(long remainingTimeMs) throws Exception {
         if (log.isDebugEnabled()) { log.debug("getting a IN_POOL connection from " + this); }
-=======
-    private synchronized XAStatefulHolder getInPool() throws Exception {
-        if (log.isDebugEnabled()) log.debug("getting a IN_POOL connection from " + this);
->>>>>>> 30412dc2
 
         if (inPoolSize() == 0) {
-            if (log.isDebugEnabled()) log.debug("no more free connection in " + this + ", trying to grow it");
+            if (log.isDebugEnabled()) { log.debug("no more free connection in " + this + ", trying to grow it"); }
             grow();
         }
 
-<<<<<<< HEAD
         if (log.isDebugEnabled()) { log.debug("getting IN_POOL connection, waiting if necessary, current size is " + inPoolSize()); }
 
         try {
@@ -686,14 +490,6 @@
 		} catch (InterruptedException e) {
 			throw new BitronixRuntimeException("Interrupted while waiting for IN_POOL connection.");
 		}
-=======
-        waitForConnectionInPool();
-        for (XAStatefulHolder xaStatefulHolder : objects) {
-            if (xaStatefulHolder.getState() == XAStatefulHolder.STATE_IN_POOL)
-                return xaStatefulHolder;
-        }
-        throw new BitronixRuntimeException("pool does not contain IN_POOL connection while it should !");
->>>>>>> 30412dc2
     }
 
     /**
@@ -708,43 +504,16 @@
                 increment = bean.getMaxPoolSize() - totalPoolSize();
             }
 
-            if (log.isDebugEnabled()) log.debug("incrementing " + bean.getUniqueName() + " pool size by " + increment + " unit(s) to reach " + (totalPoolSize() + increment) + " connection(s)");
+            if (log.isDebugEnabled()) { log.debug("incrementing " + bean.getUniqueName() + " pool size by " + increment + " unit(s) to reach " + (totalPoolSize() + increment) + " connection(s)"); }
             for (int i=0; i < increment ;i++) {
                 createPooledObject(xaFactory);
             }
         }
         else {
-            if (log.isDebugEnabled()) log.debug("pool " + bean.getUniqueName() + " already at max size of " + totalPoolSize() + " connection(s), not growing it");
-        }
-    }
-
-<<<<<<< HEAD
-=======
-    private synchronized void waitForConnectionInPool() {
-        long remainingTime = bean.getAcquisitionTimeout() * 1000L;
-        if (log.isDebugEnabled()) log.debug("waiting for IN_POOL connections count to be > 0, currently is " + inPoolSize());
-        while (inPoolSize() == 0) {
-            long before = MonotonicClock.currentTimeMillis();
-            try {
-                if (log.isDebugEnabled()) log.debug("waiting " + remainingTime + "ms");
-                wait(remainingTime);
-                if (log.isDebugEnabled()) log.debug("waiting over, IN_POOL connections count is now " + inPoolSize());
-            } catch (InterruptedException ex) {
-                // ignore
-            }
-
-            long now = MonotonicClock.currentTimeMillis();
-            remainingTime -= (now - before);
-            if (remainingTime <= 0 && inPoolSize() == 0) {
-                if (log.isDebugEnabled()) log.debug("connection pool dequeue timed out");
-                if (TransactionManagerServices.isTransactionManagerRunning())
-                    TransactionManagerServices.getTransactionManager().dumpTransactionContexts();
-                throw new BitronixRuntimeException("XA pool of resource " + bean.getUniqueName() + " still empty after " + bean.getAcquisitionTimeout() + "s wait time");
-            }
-        } // while
-    }
-
->>>>>>> 30412dc2
+            if (log.isDebugEnabled()) { log.debug("pool " + bean.getUniqueName() + " already at max size of " + totalPoolSize() + " connection(s), not growing it"); }
+        }
+    }
+
     /**
      * Shared Connection Handling
      */
@@ -758,27 +527,23 @@
      *
      * @return a shared XAStatefulHolder or <code>null</code>
      */
-    private synchronized XAStatefulHolder getSharedXAStatefulHolder() {
+    private XAStatefulHolder getSharedXAStatefulHolder() {
         BitronixTransaction transaction = TransactionContextHelper.currentTransaction();
         if (transaction == null) {
-            if (log.isDebugEnabled()) log.debug("no current transaction, shared connection map will not be used");
+            if (log.isDebugEnabled()) { log.debug("no current transaction, shared connection map will not be used"); }
             return null;
         }
         Uid currentTxGtrid = transaction.getResourceManager().getGtrid();
 
-<<<<<<< HEAD
         StatefulHolderThreadLocal threadLocal = statefulHolderTransactionMap.get(currentTxGtrid);
-=======
-        ThreadLocal<XAStatefulHolder> threadLocal = statefulHolderTransactionMap.get(currentTxGtrid);
->>>>>>> 30412dc2
         if (threadLocal != null) {
-            XAStatefulHolder xaStatefulHolder = threadLocal.get();
+            XAStatefulHolder xaStatefulHolder = (XAStatefulHolder) threadLocal.get();
             // Additional sanity checks...
             if (xaStatefulHolder != null &&
                 xaStatefulHolder.getState() != XAStatefulHolder.STATE_IN_POOL &&
                 xaStatefulHolder.getState() != XAStatefulHolder.STATE_CLOSED) {
 
-                if (log.isDebugEnabled()) log.debug("sharing connection " + xaStatefulHolder + " in transaction " + currentTxGtrid);
+                if (log.isDebugEnabled()) { log.debug("sharing connection " + xaStatefulHolder + " in transaction " + currentTxGtrid); }
                 return xaStatefulHolder;
             }
         }
@@ -798,19 +563,15 @@
      * @param xaStatefulHolder a XAStatefulHolder to share with other callers
      *    on this thread.
      */
-    private synchronized void putSharedXAStatefulHolder(XAStatefulHolder xaStatefulHolder) {
+    private void putSharedXAStatefulHolder(final XAStatefulHolder xaStatefulHolder) {
         BitronixTransaction transaction = TransactionContextHelper.currentTransaction();
         if (transaction == null) {
-            if (log.isDebugEnabled()) log.debug("no current transaction, not adding " + xaStatefulHolder + " to shared connection map");
+            if (log.isDebugEnabled()) { log.debug("no current transaction, not adding " + xaStatefulHolder + " to shared connection map"); }
             return;
         }
         final Uid currentTxGtrid = transaction.getResourceManager().getGtrid();
 
-<<<<<<< HEAD
         StatefulHolderThreadLocal threadLocal = statefulHolderTransactionMap.get(currentTxGtrid);
-=======
-        ThreadLocal<XAStatefulHolder> threadLocal = statefulHolderTransactionMap.get(currentTxGtrid);
->>>>>>> 30412dc2
         if (threadLocal == null) {
             // This is the first time this TxGtrid/ThreadLocal is going into the map,
             // register interest in synchronization so we can remove it at commit/rollback
@@ -821,13 +582,9 @@
                 return;
             }
 
-<<<<<<< HEAD
             threadLocal = new StatefulHolderThreadLocal();
-=======
-            threadLocal = new ThreadLocal<XAStatefulHolder>();
->>>>>>> 30412dc2
             statefulHolderTransactionMap.put(currentTxGtrid, threadLocal);
-            if (log.isDebugEnabled()) log.debug("added shared connection mapping for " + currentTxGtrid + " holder " + xaStatefulHolder);           
+            if (log.isDebugEnabled()) { log.debug("added shared connection mapping for " + currentTxGtrid + " holder " + xaStatefulHolder); }
         }
 
         // Set the XAStatefulHolder on the ThreadLocal.  Even if we've already set it before,
@@ -846,15 +603,8 @@
         }
 
         public void afterCompletion(int status) {
-<<<<<<< HEAD
             statefulHolderTransactionMap.remove(gtrid);
             if (log.isDebugEnabled()) { log.debug("deleted shared connection mappings for " + gtrid); }
-=======
-            synchronized (XAPool.this) {
-                statefulHolderTransactionMap.remove(gtrid);
-                if (log.isDebugEnabled()) log.debug("deleted shared connection mappings for " + gtrid);
-            }
->>>>>>> 30412dc2
         }
 
         public String toString() {
