--- conflicted
+++ resolved
@@ -63,10 +63,7 @@
     private volatile String user;
     private volatile String password;
     private volatile JmsConnectionHandle recoveryConnectionHandle;
-<<<<<<< HEAD
-=======
     
->>>>>>> 411ef721
     private volatile String jmxName;
 
 
@@ -128,7 +125,7 @@
         if (pool != null)
             return;
 
-        if (log.isDebugEnabled()) { log.debug("building JMS XA pool for " + getUniqueName() + " with " + getMinPoolSize() + " connection(s)"); }
+        if (log.isDebugEnabled()) log.debug("building JMS XA pool for " + getUniqueName() + " with " + getMinPoolSize() + " connection(s)");
         pool = new XAPool(this, this);
         try {
             ResourceRegistrar.register(this);
@@ -153,7 +150,7 @@
     }
 
     public Connection createConnection(String userName, String password) throws JMSException {
-        if (log.isDebugEnabled()) { log.debug("JMS connections are pooled, username and password ignored"); }
+        if (log.isDebugEnabled()) log.debug("JMS connections are pooled, username and password ignored");
         return createConnection();
     }
 
@@ -186,7 +183,7 @@
         try {
             if (recoveryConnectionHandle != null) {
                 try {
-                    if (log.isDebugEnabled()) { log.debug("recovery connection handle is being closed: " + recoveryConnectionHandle); }
+                    if (log.isDebugEnabled()) log.debug("recovery connection handle is being closed: " + recoveryConnectionHandle);
                     recoveryConnectionHandle.close();
                 } catch (Exception ex) {
                     throw new RecoveryException("error ending recovery", ex);
@@ -195,7 +192,7 @@
 
             if (recoveryXAResourceHolder != null) {
                 try {
-                    if (log.isDebugEnabled()) { log.debug("recovery xa resource is being closed: " + recoveryXAResourceHolder); }
+                    if (log.isDebugEnabled()) log.debug("recovery xa resource is being closed: " + recoveryXAResourceHolder);
                     recoveryXAResourceHolder.close();
                 } catch (Exception ex) {
                     throw new RecoveryException("error ending recovery", ex);
@@ -221,7 +218,7 @@
         if (pool == null)
             return;
 
-        if (log.isDebugEnabled()) { log.debug("closing " + pool); }
+        if (log.isDebugEnabled()) log.debug("closing " + pool);
         pool.close();
         pool = null;
 
@@ -238,11 +235,11 @@
 
         XAConnection xaConnection;
         if (user == null || password == null) {
-            if (log.isDebugEnabled()) { log.debug("creating new JMS XAConnection with no credentials"); }
+            if (log.isDebugEnabled()) log.debug("creating new JMS XAConnection with no credentials");
             xaConnection = xaConnectionFactory.createXAConnection();
         }
         else {
-            if (log.isDebugEnabled()) { log.debug("creating new JMS XAConnection with user <" + user + "> and password <" + password + ">"); }
+            if (log.isDebugEnabled()) log.debug("creating new JMS XAConnection with user <" + user + "> and password <" + password + ">");
             xaConnection = xaConnectionFactory.createXAConnection(user, password);
         }
 
@@ -261,7 +258,7 @@
      * @return a reference to this {@link PoolingConnectionFactory}.
      */
     public Reference getReference() throws NamingException {
-        if (log.isDebugEnabled()) { log.debug("creating new JNDI reference of " + this); }
+        if (log.isDebugEnabled()) log.debug("creating new JNDI reference of " + this);
         return new Reference(
                 PoolingConnectionFactory.class.getName(),
                 new StringRefAddr("uniqueName", getUniqueName()),
