/*
 * Bitronix Transaction Manager
 *
 * Copyright (c) 2010, Bitronix Software.
 *
 * This copyrighted material is made available to anyone wishing to use, modify,
 * copy, or redistribute it subject to the terms and conditions of the GNU
 * Lesser General Public License, as published by the Free Software Foundation.
 *
 * This program is distributed in the hope that it will be useful,
 * but WITHOUT ANY WARRANTY; without even the implied warranty of MERCHANTABILITY
 * or FITNESS FOR A PARTICULAR PURPOSE. See the GNU Lesser General Public License
 * for more details.
 *
 * You should have received a copy of the GNU Lesser General Public License
 * along with this distribution; if not, write to:
 * Free Software Foundation, Inc.
 * 51 Franklin Street, Fifth Floor
 * Boston, MA 02110-1301 USA
 */
package bitronix.tm.resource.jms;

import bitronix.tm.resource.common.TransactionContextHelper;

import javax.jms.JMSException;
import javax.jms.Message;
import javax.jms.MessageConsumer;
import javax.jms.MessageListener;
import javax.transaction.RollbackException;
import javax.transaction.SystemException;

/**
 * {@link MessageConsumer} wrapper that adds XA enlistment semantics.
 *
 * @author lorban
 */
public class MessageConsumerWrapper implements MessageConsumer {

    private final MessageConsumer messageConsumer;
<<<<<<< HEAD
    private final PoolingConnectionFactory poolingConnectionFactory;

    protected final DualSessionWrapper session;
=======
    protected final DualSessionWrapper session;
    private final PoolingConnectionFactory poolingConnectionFactory;
>>>>>>> 411ef721

    public MessageConsumerWrapper(MessageConsumer messageConsumer, DualSessionWrapper session, PoolingConnectionFactory poolingConnectionFactory) {
        this.messageConsumer = messageConsumer;
        this.poolingConnectionFactory = poolingConnectionFactory;
        this.session = session;
    }

    public MessageConsumer getMessageConsumer() {
        return messageConsumer;
    }

    /**
     * Enlist this session into the current transaction if automaticEnlistingEnabled = true for this resource.
     * If no transaction is running then this method does nothing.
     * @throws javax.jms.JMSException
     */
    protected void enlistResource() throws JMSException {
        if (poolingConnectionFactory.getAutomaticEnlistingEnabled()) {
            session.getSession(); // make sure the session is created before enlisting it
            try {
                TransactionContextHelper.enlistInCurrentTransaction(session);
            } catch (SystemException ex) {
                throw (JMSException) new JMSException("error enlisting " + this).initCause(ex);
            } catch (RollbackException ex) {
                throw (JMSException) new JMSException("error enlisting " + this).initCause(ex);
            }
        } // if getAutomaticEnlistingEnabled
    }

    public String toString() {
        return "a MessageConsumerWrapper of " + session;
    }

    /* MessageProducer with special XA semantics implementation */

    public Message receive() throws JMSException {
        enlistResource();
        return getMessageConsumer().receive();
    }

    public Message receive(long timeout) throws JMSException {
        enlistResource();
        return getMessageConsumer().receive(timeout);
    }

    public Message receiveNoWait() throws JMSException {
        enlistResource();
        return getMessageConsumer().receiveNoWait();
    }

    public void close() throws JMSException {
        // do nothing as the close is handled by the session handle
    }

    /* dumb wrapping of MessageProducer methods */

    public String getMessageSelector() throws JMSException {
        return getMessageConsumer().getMessageSelector();
    }

    public MessageListener getMessageListener() throws JMSException {
        return getMessageConsumer().getMessageListener();
    }

    public void setMessageListener(MessageListener listener) throws JMSException {
        getMessageConsumer().setMessageListener(listener);
    }

}<|MERGE_RESOLUTION|>--- conflicted
+++ resolved
@@ -37,19 +37,13 @@
 public class MessageConsumerWrapper implements MessageConsumer {
 
     private final MessageConsumer messageConsumer;
-<<<<<<< HEAD
-    private final PoolingConnectionFactory poolingConnectionFactory;
-
-    protected final DualSessionWrapper session;
-=======
     protected final DualSessionWrapper session;
     private final PoolingConnectionFactory poolingConnectionFactory;
->>>>>>> 411ef721
 
     public MessageConsumerWrapper(MessageConsumer messageConsumer, DualSessionWrapper session, PoolingConnectionFactory poolingConnectionFactory) {
         this.messageConsumer = messageConsumer;
+        this.session = session;
         this.poolingConnectionFactory = poolingConnectionFactory;
-        this.session = session;
     }
 
     public MessageConsumer getMessageConsumer() {
