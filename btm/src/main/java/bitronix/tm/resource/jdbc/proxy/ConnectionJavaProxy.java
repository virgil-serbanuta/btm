/*
 * Copyright (C) 2006-2013 Bitronix Software (http://www.bitronix.be)
 *
 * Licensed under the Apache License, Version 2.0 (the "License");
 * you may not use this file except in compliance with the License.
 * You may obtain a copy of the License at
 *
 * http://www.apache.org/licenses/LICENSE-2.0
 *
 * Unless required by applicable law or agreed to in writing, software
 * distributed under the License is distributed on an "AS IS" BASIS,
 * WITHOUT WARRANTIES OR CONDITIONS OF ANY KIND, either express or implied.
 * See the License for the specific language governing permissions and
 * limitations under the License.
 */
package bitronix.tm.resource.jdbc.proxy;

import bitronix.tm.resource.common.TransactionContextHelper;
import bitronix.tm.resource.jdbc.JdbcPooledConnection;
import bitronix.tm.resource.jdbc.LruStatementCache.CacheKey;
import bitronix.tm.resource.jdbc.PooledConnectionProxy;
import org.slf4j.Logger;
import org.slf4j.LoggerFactory;

import javax.transaction.RollbackException;
import javax.transaction.SystemException;
import java.lang.reflect.Method;
import java.sql.CallableStatement;
import java.sql.Connection;
import java.sql.PreparedStatement;
import java.sql.SQLException;
import java.sql.Savepoint;
import java.sql.Statement;
import java.util.Map;

/**
 * @author Brett Wooldridge
 */
public class ConnectionJavaProxy extends JavaProxyBase<Connection> implements PooledConnectionProxy {

    private final static Logger log = LoggerFactory.getLogger(ConnectionJavaProxy.class);

    private final static Map<String, Method> selfMethodMap = createMethodMap(ConnectionJavaProxy.class);

    private JdbcPooledConnection jdbcPooledConnection;
    private boolean useStatementCache;

    public ConnectionJavaProxy() {
        // Default constructor
    }

    public ConnectionJavaProxy(JdbcPooledConnection jdbcPooledConnection, Connection connection) {
        initialize(jdbcPooledConnection, connection);
    }

    void initialize(JdbcPooledConnection jdbcPooledConnection, Connection connection) {
    	this.proxy = this;
        this.jdbcPooledConnection = jdbcPooledConnection;
        this.delegate = connection;

        if (jdbcPooledConnection != null) {
            useStatementCache = jdbcPooledConnection.getPoolingDataSource().getPreparedStatementCacheSize() > 0;
        }
    }

    @Override
	public String toString() {
        return "a ConnectionJavaProxy of " + jdbcPooledConnection + " on " + delegate;
    }

    /* PooledConnectionProxy interface methods */

    @Override
    public JdbcPooledConnection getPooledConnection() {
        return jdbcPooledConnection;
    }

    @Override
    public Connection getProxiedDelegate() {
        return delegate;
    }

    /* Overridden methods of java.sql.Connection */

    public void close() throws SQLException {
        if (log.isDebugEnabled()) { log.debug("closing " + this); }

        // in case the connection has already been closed
        if (jdbcPooledConnection == null)
            return;

        jdbcPooledConnection.release();
        jdbcPooledConnection = null;
    }

    public void commit() throws SQLException {
        if (jdbcPooledConnection == null)
            throw new SQLException("connection handle already closed");
        if (jdbcPooledConnection.isParticipatingInActiveGlobalTransaction())
            throw new SQLException("cannot commit a resource enlisted in a global transaction");

        delegate.commit();
    }

    public void rollback() throws SQLException {
        if (jdbcPooledConnection == null)
            throw new SQLException("connection handle already closed");
        if (jdbcPooledConnection.isParticipatingInActiveGlobalTransaction())
            throw new SQLException("cannot rollback a resource enlisted in a global transaction");

        delegate.rollback();
    }

    public void rollback(Savepoint savepoint) throws SQLException {
        if (jdbcPooledConnection == null)
            throw new SQLException("connection handle already closed");
        if (jdbcPooledConnection.isParticipatingInActiveGlobalTransaction())
            throw new SQLException("cannot rollback a resource enlisted in a global transaction");

        delegate.rollback(savepoint);
    }

    public Savepoint setSavepoint() throws SQLException {
        if (jdbcPooledConnection == null)
            throw new SQLException("connection handle already closed");
        if (jdbcPooledConnection.isParticipatingInActiveGlobalTransaction())
            throw new SQLException("cannot set a savepoint on a resource enlisted in a global transaction");

        return delegate.setSavepoint();
    }

    public Savepoint setSavepoint(String name) throws SQLException {
        if (jdbcPooledConnection == null)
            throw new SQLException("connection handle already closed");
        if (jdbcPooledConnection.isParticipatingInActiveGlobalTransaction())
            throw new SQLException("cannot set a savepoint on a resource enlisted in a global transaction");

        return delegate.setSavepoint(name);
    }

    public void releaseSavepoint(Savepoint savepoint) throws SQLException {
        if (jdbcPooledConnection == null)
            throw new SQLException("connection handle already closed");
        if (jdbcPooledConnection.isParticipatingInActiveGlobalTransaction())
            throw new SQLException("cannot release a savepoint on a resource enlisted in a global transaction");

        delegate.releaseSavepoint(savepoint);
    }

    public boolean getAutoCommit() throws SQLException {
        if (jdbcPooledConnection == null)
            throw new SQLException("connection handle already closed");

        if (jdbcPooledConnection.isParticipatingInActiveGlobalTransaction())
            return false;

        return delegate.getAutoCommit();
    }

    public void setAutoCommit(boolean autoCommit) throws SQLException {
        if (jdbcPooledConnection == null)
            throw new SQLException("connection handle already closed");

        if (!jdbcPooledConnection.isParticipatingInActiveGlobalTransaction())
            delegate.setAutoCommit(autoCommit);
        else if (autoCommit)
            throw new SQLException("autocommit is not allowed on a resource enlisted in a global transaction");
    }

    public boolean isClosed() throws SQLException {
        if (jdbcPooledConnection == null)
            return true;
        return delegate.isClosed();
    }

    public Statement createStatement() throws SQLException {
        enlistResource();

        Statement statement = delegate.createStatement();
        jdbcPooledConnection.registerUncachedStatement(statement);
        Statement statementProxy = JdbcProxyFactory.INSTANCE.getProxyStatement(jdbcPooledConnection, statement);
        return statementProxy;
    }

    public Statement createStatement(int resultSetType, int resultSetConcurrency) throws SQLException {
        enlistResource();

        Statement statement = delegate.createStatement(resultSetType, resultSetConcurrency);
        jdbcPooledConnection.registerUncachedStatement(statement);
        Statement statementProxy = JdbcProxyFactory.INSTANCE.getProxyStatement(jdbcPooledConnection, statement);
        return statementProxy;
    }

    public Statement createStatement(int resultSetType, int resultSetConcurrency, int resultSetHoldability) throws SQLException {
        enlistResource();

        Statement statement = delegate.createStatement(resultSetType, resultSetConcurrency, resultSetHoldability);
        jdbcPooledConnection.registerUncachedStatement(statement);
        Statement statementProxy = JdbcProxyFactory.INSTANCE.getProxyStatement(jdbcPooledConnection, statement);
        return statementProxy;
    }

    public CallableStatement prepareCall(String sql) throws SQLException {
        enlistResource();

        CallableStatement statement = delegate.prepareCall(sql);
        jdbcPooledConnection.registerUncachedStatement(statement);
        CallableStatement statementProxy = JdbcProxyFactory.INSTANCE.getProxyCallableStatement(jdbcPooledConnection, statement);
        return statementProxy;
    }

    public CallableStatement prepareCall(String sql, int resultSetType, int resultSetConcurrency) throws SQLException {
        enlistResource();

        CallableStatement statement = delegate.prepareCall(sql, resultSetType, resultSetConcurrency);
        jdbcPooledConnection.registerUncachedStatement(statement);
        CallableStatement statementProxy = JdbcProxyFactory.INSTANCE.getProxyCallableStatement(jdbcPooledConnection, statement);
        return statementProxy;
    }

    public CallableStatement prepareCall(String sql, int resultSetType, int resultSetConcurrency, int resultSetHoldability) throws SQLException {
        enlistResource();

        CallableStatement statement = delegate.prepareCall(sql, resultSetType, resultSetConcurrency, resultSetHoldability);
        jdbcPooledConnection.registerUncachedStatement(statement);
        CallableStatement statementProxy = JdbcProxyFactory.INSTANCE.getProxyCallableStatement(jdbcPooledConnection, statement);
        return statementProxy;
    }

    /* PreparedStatement cache aware methods */

    public PreparedStatement prepareStatement(String sql) throws SQLException {
        enlistResource();

        if (useStatementCache) {
            CacheKey cacheKey = new CacheKey(sql);
            PreparedStatement cachedStmt = jdbcPooledConnection.getCachedStatement(cacheKey);
            if (cachedStmt == null) {
                cachedStmt = delegate.prepareStatement(sql);
                jdbcPooledConnection.putCachedStatement(cacheKey, cachedStmt);
            }

<<<<<<< HEAD
            return cachedStmt;
=======
            return JdbcProxyFactory.INSTANCE.getProxyPreparedStatement(jdbcPooledConnection, cachedStmt, cacheKey);
>>>>>>> 35a881d1
        }
        else {
            PreparedStatement stmt = delegate.prepareStatement(sql);
            jdbcPooledConnection.registerUncachedStatement(stmt);
            PreparedStatement statementProxy = JdbcProxyFactory.INSTANCE.getProxyPreparedStatement(jdbcPooledConnection, stmt, null);
            return statementProxy;
        }
    }

    public PreparedStatement prepareStatement(String sql, int autoGeneratedKeys) throws SQLException {
        enlistResource();

        if (useStatementCache) {
            CacheKey cacheKey = new CacheKey(sql, autoGeneratedKeys);
            PreparedStatement cachedStmt = jdbcPooledConnection.getCachedStatement(cacheKey);
            if (cachedStmt == null) {
                cachedStmt = delegate.prepareStatement(sql, autoGeneratedKeys);
                jdbcPooledConnection.putCachedStatement(cacheKey, cachedStmt);
            }

            return JdbcProxyFactory.INSTANCE.getProxyPreparedStatement(jdbcPooledConnection, cachedStmt, cacheKey);
        }
        else {
            PreparedStatement stmt = delegate.prepareStatement(sql, autoGeneratedKeys);
            jdbcPooledConnection.registerUncachedStatement(stmt);
            PreparedStatement statementProxy = JdbcProxyFactory.INSTANCE.getProxyPreparedStatement(jdbcPooledConnection, stmt, null);
            return statementProxy;
        }
    }

    public PreparedStatement prepareStatement(String sql, int resultSetType, int resultSetConcurrency) throws SQLException {
        enlistResource();

        if (useStatementCache) {
            CacheKey cacheKey = new CacheKey(sql, resultSetType, resultSetConcurrency);
            PreparedStatement cachedStmt = jdbcPooledConnection.getCachedStatement(cacheKey);
            if (cachedStmt == null) {
                cachedStmt = delegate.prepareStatement(sql, resultSetType, resultSetConcurrency);
                jdbcPooledConnection.putCachedStatement(cacheKey, cachedStmt);
            }

            return JdbcProxyFactory.INSTANCE.getProxyPreparedStatement(jdbcPooledConnection, cachedStmt, cacheKey);
        }
        else {
            PreparedStatement stmt = delegate.prepareStatement(sql, resultSetType, resultSetConcurrency);
            jdbcPooledConnection.registerUncachedStatement(stmt);
            PreparedStatement statementProxy = JdbcProxyFactory.INSTANCE.getProxyPreparedStatement(jdbcPooledConnection, stmt, null);
            return statementProxy;
        }
    }

    public PreparedStatement prepareStatement(String sql, int resultSetType, int resultSetConcurrency, int resultSetHoldability) throws SQLException {
        enlistResource();

        if (useStatementCache) {
            CacheKey cacheKey = new CacheKey(sql, resultSetType, resultSetConcurrency, resultSetHoldability);
            PreparedStatement cachedStmt = jdbcPooledConnection.getCachedStatement(cacheKey);
            if (cachedStmt == null) {
                cachedStmt = delegate.prepareStatement(sql, resultSetType, resultSetConcurrency, resultSetHoldability);
                jdbcPooledConnection.putCachedStatement(cacheKey, cachedStmt);
            }

            return JdbcProxyFactory.INSTANCE.getProxyPreparedStatement(jdbcPooledConnection, cachedStmt, cacheKey);
        }
        else {
            PreparedStatement stmt = delegate.prepareStatement(sql, resultSetType, resultSetConcurrency, resultSetHoldability);
            jdbcPooledConnection.registerUncachedStatement(stmt);
            PreparedStatement statementProxy = JdbcProxyFactory.INSTANCE.getProxyPreparedStatement(jdbcPooledConnection, stmt, null);
            return statementProxy;
        }
    }

    public PreparedStatement prepareStatement(String sql, int[] columnIndexes) throws SQLException {
        enlistResource();

        if (useStatementCache) {
            CacheKey cacheKey = new CacheKey(sql, columnIndexes);
            PreparedStatement cachedStmt = jdbcPooledConnection.getCachedStatement(cacheKey);
            if (cachedStmt == null) {
                cachedStmt = delegate.prepareStatement(sql, columnIndexes);
                jdbcPooledConnection.putCachedStatement(cacheKey, cachedStmt);
            }

            return JdbcProxyFactory.INSTANCE.getProxyPreparedStatement(jdbcPooledConnection, cachedStmt, cacheKey);
        }
        else {
            PreparedStatement stmt = delegate.prepareStatement(sql, columnIndexes);
            jdbcPooledConnection.registerUncachedStatement(stmt);
            PreparedStatement statementProxy = JdbcProxyFactory.INSTANCE.getProxyPreparedStatement(jdbcPooledConnection, stmt, null);
            return statementProxy;
        }
    }

    public PreparedStatement prepareStatement(String sql, String[] columnNames) throws SQLException {
        enlistResource();

        if (useStatementCache) {
            CacheKey cacheKey = new CacheKey(sql, columnNames);
            PreparedStatement cachedStmt = jdbcPooledConnection.getCachedStatement(cacheKey);
            if (cachedStmt == null) {
                cachedStmt = delegate.prepareStatement(sql, columnNames);
                jdbcPooledConnection.putCachedStatement(cacheKey, cachedStmt);
            }

            return JdbcProxyFactory.INSTANCE.getProxyPreparedStatement(jdbcPooledConnection, cachedStmt, cacheKey);
        }
        else {
            PreparedStatement stmt = delegate.prepareStatement(sql, columnNames);
            jdbcPooledConnection.registerUncachedStatement(stmt);
            PreparedStatement statementProxy = JdbcProxyFactory.INSTANCE.getProxyPreparedStatement(jdbcPooledConnection, stmt, null);
            return statementProxy;
        }
    }

    /* java.sql.Wrapper implementation */

    public boolean isWrapperFor(Class<?> iface) throws SQLException {
        return iface.isAssignableFrom(delegate.getClass()) || isWrapperFor(delegate, iface);
    }

    @SuppressWarnings("unchecked")
    public <T> T unwrap(Class<T> iface) throws SQLException {
        if (iface.isAssignableFrom(delegate.getClass())) {
            return (T) delegate;
        }
        if (isWrapperFor(iface)) {
            return unwrap(delegate, iface);
        }
        throw new SQLException(getClass().getName() + " is not a wrapper for " + iface);
    }

    /**
     * Enlist this connection into the current transaction if automaticEnlistingEnabled = true for this resource.
     * If no transaction is running then this method does nothing.
     * @throws SQLException thrown when an error occurs during enlistment.
     */
    private void enlistResource() throws SQLException {
        if (jdbcPooledConnection == null)
            throw new SQLException("connection handle already closed");

        if (jdbcPooledConnection.getPoolingDataSource().getAutomaticEnlistingEnabled()) {
            try {
                TransactionContextHelper.enlistInCurrentTransaction(jdbcPooledConnection);
            } catch (SystemException ex) {
                throw new SQLException("error enlisting " + this, ex);
            } catch (RollbackException ex) {
                throw new SQLException("error enlisting " + this, ex);
            }
        } // if getAutomaticEnlistingEnabled
    }

    /* Overridden methods of JavaProxyBase */

    @Override
    protected Map<String, Method> getMethodMap() {
        return selfMethodMap;
    }
}<|MERGE_RESOLUTION|>--- conflicted
+++ resolved
@@ -70,12 +70,10 @@
 
     /* PooledConnectionProxy interface methods */
 
-    @Override
     public JdbcPooledConnection getPooledConnection() {
         return jdbcPooledConnection;
     }
 
-    @Override
     public Connection getProxiedDelegate() {
         return delegate;
     }
@@ -240,11 +238,7 @@
                 jdbcPooledConnection.putCachedStatement(cacheKey, cachedStmt);
             }
 
-<<<<<<< HEAD
-            return cachedStmt;
-=======
-            return JdbcProxyFactory.INSTANCE.getProxyPreparedStatement(jdbcPooledConnection, cachedStmt, cacheKey);
->>>>>>> 35a881d1
+            return JdbcProxyFactory.INSTANCE.getProxyPreparedStatement(jdbcPooledConnection, cachedStmt, cacheKey);
         }
         else {
             PreparedStatement stmt = delegate.prepareStatement(sql);
@@ -379,7 +373,7 @@
     /**
      * Enlist this connection into the current transaction if automaticEnlistingEnabled = true for this resource.
      * If no transaction is running then this method does nothing.
-     * @throws SQLException thrown when an error occurs during enlistment.
+     * @throws SQLException thrown when an error occurs during elistment.
      */
     private void enlistResource() throws SQLException {
         if (jdbcPooledConnection == null)
@@ -389,9 +383,9 @@
             try {
                 TransactionContextHelper.enlistInCurrentTransaction(jdbcPooledConnection);
             } catch (SystemException ex) {
-                throw new SQLException("error enlisting " + this, ex);
+                throw (SQLException) new SQLException("error enlisting " + this).initCause(ex);
             } catch (RollbackException ex) {
-                throw new SQLException("error enlisting " + this, ex);
+                throw (SQLException) new SQLException("error enlisting " + this).initCause(ex);
             }
         } // if getAutomaticEnlistingEnabled
     }
