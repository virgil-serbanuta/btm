--- conflicted
+++ resolved
@@ -33,14 +33,9 @@
  */
 public class LrcConnectionHandle extends BaseProxyHandlerClass { // implements Connection
 
-<<<<<<< HEAD
-    private volatile Connection delegate;
-    private final LrcXAResource xaResource;
-=======
     private final Connection delegate;
     private final LrcXAResource xaResource;
     private volatile boolean closed = false;
->>>>>>> 411ef721
 
     public LrcConnectionHandle(LrcXAResource xaResource, Connection delegate) {
         this.delegate = delegate;
