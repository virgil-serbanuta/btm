/*
 * Bitronix Transaction Manager
 *
 * Copyright (c) 2010, Bitronix Software.
 *
 * This copyrighted material is made available to anyone wishing to use, modify,
 * copy, or redistribute it subject to the terms and conditions of the GNU
 * Lesser General Public License, as published by the Free Software Foundation.
 *
 * This program is distributed in the hope that it will be useful,
 * but WITHOUT ANY WARRANTY; without even the implied warranty of MERCHANTABILITY
 * or FITNESS FOR A PARTICULAR PURPOSE. See the GNU Lesser General Public License
 * for more details.
 *
 * You should have received a copy of the GNU Lesser General Public License
 * along with this distribution; if not, write to:
 * Free Software Foundation, Inc.
 * 51 Franklin Street, Fifth Floor
 * Boston, MA 02110-1301 USA
 */
package bitronix.tm.resource.jdbc;

import bitronix.tm.internal.BitronixRollbackSystemException;
import bitronix.tm.internal.BitronixSystemException;
import bitronix.tm.resource.common.AbstractXAResourceHolder;
import bitronix.tm.resource.common.RecoveryXAResourceHolder;
import bitronix.tm.resource.common.ResourceBean;
import bitronix.tm.resource.common.StateChangeListener;
import bitronix.tm.resource.common.TransactionContextHelper;
import bitronix.tm.resource.common.XAResourceHolder;
import bitronix.tm.resource.common.XAStatefulHolder;
import bitronix.tm.resource.jdbc.lrc.LrcXADataSource;
import bitronix.tm.utils.Decoder;
import bitronix.tm.utils.ManagementRegistrar;
import bitronix.tm.utils.MonotonicClock;
import bitronix.tm.utils.Scheduler;
import org.slf4j.Logger;
import org.slf4j.LoggerFactory;

import javax.sql.XAConnection;
import javax.transaction.SystemException;
import javax.transaction.xa.XAResource;
import java.lang.reflect.Method;
import java.sql.Connection;
import java.sql.PreparedStatement;
import java.sql.ResultSet;
import java.sql.SQLException;
import java.sql.Statement;
import java.util.ArrayList;
import java.util.Arrays;
import java.util.Collection;
import java.util.Collections;
import java.util.Date;
import java.util.List;

/**
 * Implementation of a JDBC pooled connection wrapping vendor's {@link XAConnection} implementation.
 *
 * @author lorban, brettw
 */
public class JdbcPooledConnection extends AbstractXAResourceHolder implements StateChangeListener, JdbcPooledConnectionMBean {

    private final static Logger log = LoggerFactory.getLogger(JdbcPooledConnection.class);

    private final static int DETECTION_TIMEOUT = 5; // seconds

    private final XAConnection xaConnection;
    private final Connection connection;
    private final XAResource xaResource;
    private final PoolingDataSource poolingDataSource;
    private final LruStatementCache statementsCache;
<<<<<<< HEAD
    private final List uncachedStatements;
    private volatile int usageCount;

    /* management */
    private volatile String jmxName;
=======
    private final List<Statement> uncachedStatements;
    private volatile int usageCount;

    /* management */
    private final String jmxName;
>>>>>>> 411ef721
    private volatile Date acquisitionDate;
    private volatile Date lastReleaseDate;

    private volatile int jdbcVersionDetected;
    private volatile Method isValidMethod;


    public JdbcPooledConnection(PoolingDataSource poolingDataSource, XAConnection xaConnection) throws SQLException {
        this.poolingDataSource = poolingDataSource;
        this.xaConnection = xaConnection;
        this.xaResource = xaConnection.getXAResource();
        this.statementsCache = new LruStatementCache(poolingDataSource.getPreparedStatementCacheSize());
<<<<<<< HEAD
        this.uncachedStatements = Collections.synchronizedList(new ArrayList());
=======
        this.uncachedStatements = Collections.synchronizedList(new ArrayList<Statement>());
>>>>>>> 411ef721
        this.lastReleaseDate = new Date(MonotonicClock.currentTimeMillis());
        statementsCache.addEvictionListener(new LruEvictionListener() {
            public void onEviction(Object value) {
                PreparedStatement stmt = (PreparedStatement) value;
                try {
                    stmt.close();
                } catch (SQLException ex) {
                    log.warn("error closing evicted statement", ex);
                }
            }
        });

        connection = xaConnection.getConnection();
        detectJdbcVersion(connection);
        addStateChangeEventListener(this);

        if (poolingDataSource.getClassName().equals(LrcXADataSource.class.getName())) {
            if (log.isDebugEnabled()) { log.debug("emulating XA for resource " + poolingDataSource.getUniqueName() + " - changing twoPcOrderingPosition to ALWAYS_LAST_POSITION"); }
            poolingDataSource.setTwoPcOrderingPosition(Scheduler.ALWAYS_LAST_POSITION);
            if (log.isDebugEnabled()) { log.debug("emulating XA for resource " + poolingDataSource.getUniqueName() + " - changing deferConnectionRelease to true"); }
            poolingDataSource.setDeferConnectionRelease(true);
            if (log.isDebugEnabled()) { log.debug("emulating XA for resource " + poolingDataSource.getUniqueName() + " - changing useTmJoin to true"); }
            poolingDataSource.setUseTmJoin(true);
        }

        this.jmxName = "bitronix.tm:type=JDBC,UniqueName=" + ManagementRegistrar.makeValidName(poolingDataSource.getUniqueName()) + ",Id=" + poolingDataSource.incCreatedResourcesCounter();
        ManagementRegistrar.register(jmxName, this);

        poolingDataSource.fireOnAcquire(connection);
    }

    private synchronized void detectJdbcVersion(Connection connection) {
        if (jdbcVersionDetected > 0)
            return;

        try {
            isValidMethod = connection.getClass().getMethod("isValid", Integer.TYPE);
            isValidMethod.invoke(connection, DETECTION_TIMEOUT); // test invoke
            jdbcVersionDetected = 4;
            if (!poolingDataSource.isEnableJdbc4ConnectionTest()) {
                if (log.isDebugEnabled()) { log.debug("dataSource is JDBC4 or newer and supports isValid(), but enableJdbc4ConnectionTest is not set or is false"); }
            }
        } catch (Exception ex) {
            jdbcVersionDetected = 3;
        } catch (AbstractMethodError er) {
            // this happens if the driver implements JDBC 3 but runs on JDK 1.6+ (which embeds the JDBC 4 interfaces)
            jdbcVersionDetected = 3;
        }
        if (log.isDebugEnabled()) { log.debug("detected JDBC connection class '" + connection.getClass() + "' is version " + jdbcVersionDetected + " type"); }
    }

    private void applyIsolationLevel() throws SQLException {
        String isolationLevel = getPoolingDataSource().getIsolationLevel();
        if (isolationLevel != null) {
            int level = translateIsolationLevel(isolationLevel);
            if (level < 0) {
                log.warn("invalid transaction isolation level '" + isolationLevel + "' configured, keeping the default isolation level.");
            }
            else {
                if (log.isDebugEnabled()) { log.debug("setting connection's isolation level to " + isolationLevel); }
                connection.setTransactionIsolation(level);
            }
        }
    }

    private static int translateIsolationLevel(String isolationLevelGuarantee) {
        if ("READ_COMMITTED".equals(isolationLevelGuarantee)) return Connection.TRANSACTION_READ_COMMITTED;
        if ("READ_UNCOMMITTED".equals(isolationLevelGuarantee)) return Connection.TRANSACTION_READ_UNCOMMITTED;
        if ("REPEATABLE_READ".equals(isolationLevelGuarantee)) return Connection.TRANSACTION_REPEATABLE_READ;
        if ("SERIALIZABLE".equals(isolationLevelGuarantee)) return Connection.TRANSACTION_SERIALIZABLE;
        return -1;
    }

    public void close() throws SQLException {
        // this should never happen, should we throw an exception or log at warn/error?
        if (usageCount > 0) {
            if (log.isDebugEnabled()) { log.debug("close connection with usage count > 0, " + this); }
        }

        setState(STATE_CLOSED);

        // cleanup of pooled resources
        statementsCache.clear();

        ManagementRegistrar.unregister(jmxName);

        connection.close();
        xaConnection.close();

        poolingDataSource.fireOnDestroy(connection);
    }

    public RecoveryXAResourceHolder createRecoveryXAResourceHolder() {
        return new RecoveryXAResourceHolder(this);
    }

    private void testConnection(Connection connection) throws SQLException {
        if (poolingDataSource.isEnableJdbc4ConnectionTest() && jdbcVersionDetected >= 4) {
            Boolean isValid = null;
            try {
<<<<<<< HEAD
                if (log.isDebugEnabled()) { log.debug("testing with JDBC4 isValid() method, connection of " + this); }
                isValid = (Boolean) isValidMethod.invoke(connection, new Object[]{new Integer(poolingDataSource.getAcquisitionTimeout())});
=======
                if (log.isDebugEnabled()) log.debug("testing with JDBC4 isValid() method, connection of " + this);
                isValid = (Boolean) isValidMethod.invoke(connection, poolingDataSource.getAcquisitionTimeout());
>>>>>>> 411ef721
            } catch (Exception e) {
                log.warn("dysfunctional JDBC4 Connection.isValid() method, or negative acquisition timeout, in call to test connection of " + this + ".  Falling back to test query.");
                jdbcVersionDetected = 3;
            }
            // if isValid is null, and exception was caught above and we fall through to the query test
            if (isValid != null) {
<<<<<<< HEAD
                if (isValid.booleanValue()) {
                    if (log.isDebugEnabled()) { log.debug("isValid successfully tested connection of " + this); }
=======
                if (isValid) {
                    if (log.isDebugEnabled()) log.debug("isValid successfully tested connection of " + this);
>>>>>>> 411ef721
                    return;
                }
                throw new SQLException("connection is no longer valid");
            }
        }

        String query = poolingDataSource.getTestQuery();
        if (query == null) {
            if (log.isDebugEnabled()) { log.debug("no query to test connection of " + this + ", skipping test"); }
            return;
        }

        // Throws a SQLException if the connection is dead
        if (log.isDebugEnabled()) { log.debug("testing with query '" + query + "' connection of " + this); }
        PreparedStatement stmt = connection.prepareStatement(query);
        ResultSet rs = stmt.executeQuery();
        rs.close();
        stmt.close();
        if (log.isDebugEnabled()) { log.debug("testQuery successfully tested connection of " + this); }
    }

    protected void release() throws SQLException {
        if (log.isDebugEnabled()) { log.debug("releasing to pool " + this); }
        --usageCount;

        // delisting
        try {
            TransactionContextHelper.delistFromCurrentTransaction(this);
        }
        catch (BitronixRollbackSystemException ex) {
            throw (SQLException) new SQLException("unilateral rollback of " + this).initCause(ex);
        }
        catch (SystemException ex) {
            throw (SQLException) new SQLException("error delisting " + this).initCause(ex);
        }
        finally {
            // Only requeue a connection if it is no longer in use.  In the case of non-shared connections,
            // usageCount will always be 0 here, so the default behavior is unchanged.
            if (usageCount == 0) {
                try {
                    TransactionContextHelper.requeue(this, poolingDataSource);
                } catch (BitronixSystemException ex) {
                    // Requeue failed, restore the usageCount to previous value (see testcase
                    // NewJdbcStrangeUsageMockTest.testClosingSuspendedConnectionsInDifferentContext).
                    // This can happen when a close is attempted while the connection is participating
                    // in a global transaction.
                    usageCount++;

                    // this may hide the exception thrown by delistFromCurrentTransaction() but
                    // an error requeuing must absolutely be reported as an exception.
                    // Too bad if this happens... See DualSessionWrapper.close() as well.
                    throw (SQLException) new SQLException("error requeuing " + this).initCause(ex);
                }

                if (log.isDebugEnabled()) { log.debug("released to pool " + this); }
            }
            else {
                if (log.isDebugEnabled()) { log.debug("not releasing " + this + " to pool yet, connection is still shared"); }
            }
        } // finally
    }

    public XAResource getXAResource() {
        return xaResource;
    }

    public ResourceBean getResourceBean() {
        return getPoolingDataSource();
    }

    public PoolingDataSource getPoolingDataSource() {
        return poolingDataSource;
    }

    public List<XAResourceHolder> getXAResourceHolders() {
        return Arrays.asList((XAResourceHolder) this);
    }

    public Object getConnectionHandle() throws Exception {
        if (log.isDebugEnabled()) { log.debug("getting connection handle from " + this); }
        int oldState = getState();

        // Increment the usage count
        usageCount++;

        // Only transition to STATE_ACCESSIBLE on the first usage.  If we're not sharing 
        // connections (default behavior) usageCount is always 1 here, so this transition
        // will always occur (current behavior unchanged).  If we _are_ sharing connections,
        // and this is _not_ the first usage, it is valid for the state to already be 
        // STATE_ACCESSIBLE.  Calling setState() with STATE_ACCESSIBLE when the state is
        // already STATE_ACCESSIBLE fails the sanity check in AbstractXAStatefulHolder.
        // Even if the connection is shared (usageCount > 1), if the state was STATE_NOT_ACCESSIBLE
        // we transition back to STATE_ACCESSIBLE.
        if (usageCount == 1 || oldState == STATE_NOT_ACCESSIBLE) {
            setState(STATE_ACCESSIBLE);
        }

        if (oldState == STATE_IN_POOL) {
            if (log.isDebugEnabled()) { log.debug("connection " + xaConnection + " was in state IN_POOL, testing it"); }
            testConnection(connection);
            applyIsolationLevel();
            applyCursorHoldabilty();
            if (TransactionContextHelper.currentTransaction() == null) {
                // it is safe to set the auto-commit flag outside of a global transaction
                applyLocalAutoCommit();
            }
        }
        else {
            if (log.isDebugEnabled()) { log.debug("connection " + xaConnection + " was in state " + Decoder.decodeXAStatefulHolderState(oldState) + ", no need to test it"); }
        }

        if (log.isDebugEnabled()) { log.debug("got connection handle from " + this); }
        return new JdbcConnectionHandle(this, connection);
    }

    public void stateChanged(XAStatefulHolder source, int oldState, int newState) {
        if (newState == STATE_IN_POOL) {
<<<<<<< HEAD
            if (log.isDebugEnabled()) { log.debug("requeued JDBC connection of " + poolingDataSource); }
=======
            if (log.isDebugEnabled()) log.debug("requeued JDBC connection of " + poolingDataSource);
>>>>>>> 411ef721
            lastReleaseDate = new Date(MonotonicClock.currentTimeMillis());
        }
        if (oldState == STATE_IN_POOL && newState == STATE_ACCESSIBLE) {
            acquisitionDate = new Date(MonotonicClock.currentTimeMillis());
        }
        if (oldState == STATE_NOT_ACCESSIBLE && newState == STATE_ACCESSIBLE) {
            TransactionContextHelper.recycle(this);
        }
    }

    public void stateChanging(XAStatefulHolder source, int currentState, int futureState) {
        if (futureState == STATE_IN_POOL) {
            if (usageCount > 0) {
                log.warn("usage count too high (" + usageCount + ") on connection returned to pool " + source);
            }
        }

        if (futureState == STATE_IN_POOL || futureState == STATE_NOT_ACCESSIBLE) {
            // close all uncached statements
<<<<<<< HEAD
            if (log.isDebugEnabled()) { log.debug("closing " + uncachedStatements.size() + " dangling uncached statement(s)"); }
            for (int i = 0; i < uncachedStatements.size(); i++) {
                Statement statement = (Statement) uncachedStatements.get(i);
=======
            if (log.isDebugEnabled()) log.debug("closing " + uncachedStatements.size() + " dangling uncached statement(s)");
            for (Statement statement : uncachedStatements) {
>>>>>>> 411ef721
                try {
                    statement.close();
                } catch (SQLException ex) {
                    if (log.isDebugEnabled()) { log.debug("error trying to close uncached statement " + statement, ex); }
                }
            }
            uncachedStatements.clear();

            // clear SQL warnings
            try {
                if (log.isDebugEnabled()) { log.debug("clearing warnings of " + connection); }
                connection.clearWarnings();
            } catch (SQLException ex) {
                if (log.isDebugEnabled()) { log.debug("error cleaning warnings of " + connection, ex); }
            }
        }
    }

    /**
     * Get a PreparedStatement from cache.
     * @param stmt the key that has been used to cache the statement.
     * @return the cached statement corresponding to the key or null if no statement is cached under that key.
     */
    protected JdbcPreparedStatementHandle getCachedStatement(JdbcPreparedStatementHandle stmt) {
        return statementsCache.get(stmt);
    }

    /**
     * Put a PreparedStatement in the cache.
     * @param stmt the statement to cache.
     * @return the cached statement.
     */
    protected JdbcPreparedStatementHandle putCachedStatement(JdbcPreparedStatementHandle stmt) {
        return statementsCache.put(stmt);
    }

    /**
     * Register uncached statement so that it can be closed when the connection is put back in the pool.
     *
     * @param stmt the statement to register.
     * @return the registered statement.
     */
    protected Statement registerUncachedStatement(Statement stmt) {
        uncachedStatements.add(stmt);
        return stmt;
    }

    protected void unregisterUncachedStatement(Statement stmt) {
        uncachedStatements.remove(stmt);
    }

    public String toString() {
        return "a JdbcPooledConnection from datasource " + poolingDataSource.getUniqueName() + " in state " + Decoder.decodeXAStatefulHolderState(getState()) + " with usage count " + usageCount + " wrapping " + xaConnection;
    }

    private void applyCursorHoldabilty() throws SQLException {
        String cursorHoldability = getPoolingDataSource().getCursorHoldability();
        if (cursorHoldability != null) {
            int holdability = translateCursorHoldability(cursorHoldability);
            if (holdability < 0) {
                log.warn("invalid cursor holdability '" + cursorHoldability + "' configured, keeping the default cursor holdability.");
            }
            else {
                if (log.isDebugEnabled()) { log.debug("setting connection's cursor holdability to " + cursorHoldability); }
                connection.setHoldability(holdability);
            }
        }
    }

    private static int translateCursorHoldability(String cursorHoldability) {
        if ("CLOSE_CURSORS_AT_COMMIT".equals(cursorHoldability)) return ResultSet.CLOSE_CURSORS_AT_COMMIT;
        if ("HOLD_CURSORS_OVER_COMMIT".equals(cursorHoldability)) return ResultSet.HOLD_CURSORS_OVER_COMMIT;
        return -1;
    }


    private void applyLocalAutoCommit() throws SQLException {
        String localAutoCommit = getPoolingDataSource().getLocalAutoCommit();
        if (localAutoCommit != null) {
            if (localAutoCommit.equalsIgnoreCase("true")) {
                if (log.isDebugEnabled()) { log.debug("setting connection's auto commit to true"); }
                connection.setAutoCommit(true);
            }
            else if (localAutoCommit.equalsIgnoreCase("false")) {
                if (log.isDebugEnabled()) { log.debug("setting connection's auto commit to false"); }
                connection.setAutoCommit(false);
            }
            else {
                log.warn("invalid auto commit '" + localAutoCommit + "' configured, keeping default auto commit");
            }
        }
    }

    /* management */

    public String getStateDescription() {
        return Decoder.decodeXAStatefulHolderState(getState());
    }

    public Date getAcquisitionDate() {
        return acquisitionDate;
    }

    public Date getLastReleaseDate() {
        return lastReleaseDate;
    }

    public Collection getTransactionGtridsCurrentlyHoldingThis() {
        return getXAResourceHolderStateGtrids();
    }

}<|MERGE_RESOLUTION|>--- conflicted
+++ resolved
@@ -69,19 +69,11 @@
     private final XAResource xaResource;
     private final PoolingDataSource poolingDataSource;
     private final LruStatementCache statementsCache;
-<<<<<<< HEAD
-    private final List uncachedStatements;
-    private volatile int usageCount;
-
-    /* management */
-    private volatile String jmxName;
-=======
     private final List<Statement> uncachedStatements;
     private volatile int usageCount;
 
     /* management */
     private final String jmxName;
->>>>>>> 411ef721
     private volatile Date acquisitionDate;
     private volatile Date lastReleaseDate;
 
@@ -94,11 +86,7 @@
         this.xaConnection = xaConnection;
         this.xaResource = xaConnection.getXAResource();
         this.statementsCache = new LruStatementCache(poolingDataSource.getPreparedStatementCacheSize());
-<<<<<<< HEAD
-        this.uncachedStatements = Collections.synchronizedList(new ArrayList());
-=======
         this.uncachedStatements = Collections.synchronizedList(new ArrayList<Statement>());
->>>>>>> 411ef721
         this.lastReleaseDate = new Date(MonotonicClock.currentTimeMillis());
         statementsCache.addEvictionListener(new LruEvictionListener() {
             public void onEviction(Object value) {
@@ -116,11 +104,11 @@
         addStateChangeEventListener(this);
 
         if (poolingDataSource.getClassName().equals(LrcXADataSource.class.getName())) {
-            if (log.isDebugEnabled()) { log.debug("emulating XA for resource " + poolingDataSource.getUniqueName() + " - changing twoPcOrderingPosition to ALWAYS_LAST_POSITION"); }
+            if (log.isDebugEnabled()) log.debug("emulating XA for resource " + poolingDataSource.getUniqueName() + " - changing twoPcOrderingPosition to ALWAYS_LAST_POSITION");
             poolingDataSource.setTwoPcOrderingPosition(Scheduler.ALWAYS_LAST_POSITION);
-            if (log.isDebugEnabled()) { log.debug("emulating XA for resource " + poolingDataSource.getUniqueName() + " - changing deferConnectionRelease to true"); }
+            if (log.isDebugEnabled()) log.debug("emulating XA for resource " + poolingDataSource.getUniqueName() + " - changing deferConnectionRelease to true");
             poolingDataSource.setDeferConnectionRelease(true);
-            if (log.isDebugEnabled()) { log.debug("emulating XA for resource " + poolingDataSource.getUniqueName() + " - changing useTmJoin to true"); }
+            if (log.isDebugEnabled()) log.debug("emulating XA for resource " + poolingDataSource.getUniqueName() + " - changing useTmJoin to true");
             poolingDataSource.setUseTmJoin(true);
         }
 
@@ -139,7 +127,7 @@
             isValidMethod.invoke(connection, DETECTION_TIMEOUT); // test invoke
             jdbcVersionDetected = 4;
             if (!poolingDataSource.isEnableJdbc4ConnectionTest()) {
-                if (log.isDebugEnabled()) { log.debug("dataSource is JDBC4 or newer and supports isValid(), but enableJdbc4ConnectionTest is not set or is false"); }
+                if (log.isDebugEnabled()) log.debug("dataSource is JDBC4 or newer and supports isValid(), but enableJdbc4ConnectionTest is not set or is false");
             }
         } catch (Exception ex) {
             jdbcVersionDetected = 3;
@@ -147,7 +135,7 @@
             // this happens if the driver implements JDBC 3 but runs on JDK 1.6+ (which embeds the JDBC 4 interfaces)
             jdbcVersionDetected = 3;
         }
-        if (log.isDebugEnabled()) { log.debug("detected JDBC connection class '" + connection.getClass() + "' is version " + jdbcVersionDetected + " type"); }
+        if (log.isDebugEnabled()) log.debug("detected JDBC connection class '" + connection.getClass() + "' is version " + jdbcVersionDetected + " type");
     }
 
     private void applyIsolationLevel() throws SQLException {
@@ -158,7 +146,7 @@
                 log.warn("invalid transaction isolation level '" + isolationLevel + "' configured, keeping the default isolation level.");
             }
             else {
-                if (log.isDebugEnabled()) { log.debug("setting connection's isolation level to " + isolationLevel); }
+                if (log.isDebugEnabled()) log.debug("setting connection's isolation level to " + isolationLevel);
                 connection.setTransactionIsolation(level);
             }
         }
@@ -175,7 +163,7 @@
     public void close() throws SQLException {
         // this should never happen, should we throw an exception or log at warn/error?
         if (usageCount > 0) {
-            if (log.isDebugEnabled()) { log.debug("close connection with usage count > 0, " + this); }
+            if (log.isDebugEnabled()) log.debug("close connection with usage count > 0, " + this);
         }
 
         setState(STATE_CLOSED);
@@ -199,26 +187,16 @@
         if (poolingDataSource.isEnableJdbc4ConnectionTest() && jdbcVersionDetected >= 4) {
             Boolean isValid = null;
             try {
-<<<<<<< HEAD
-                if (log.isDebugEnabled()) { log.debug("testing with JDBC4 isValid() method, connection of " + this); }
-                isValid = (Boolean) isValidMethod.invoke(connection, new Object[]{new Integer(poolingDataSource.getAcquisitionTimeout())});
-=======
                 if (log.isDebugEnabled()) log.debug("testing with JDBC4 isValid() method, connection of " + this);
                 isValid = (Boolean) isValidMethod.invoke(connection, poolingDataSource.getAcquisitionTimeout());
->>>>>>> 411ef721
             } catch (Exception e) {
                 log.warn("dysfunctional JDBC4 Connection.isValid() method, or negative acquisition timeout, in call to test connection of " + this + ".  Falling back to test query.");
                 jdbcVersionDetected = 3;
             }
             // if isValid is null, and exception was caught above and we fall through to the query test
             if (isValid != null) {
-<<<<<<< HEAD
-                if (isValid.booleanValue()) {
-                    if (log.isDebugEnabled()) { log.debug("isValid successfully tested connection of " + this); }
-=======
                 if (isValid) {
                     if (log.isDebugEnabled()) log.debug("isValid successfully tested connection of " + this);
->>>>>>> 411ef721
                     return;
                 }
                 throw new SQLException("connection is no longer valid");
@@ -227,21 +205,21 @@
 
         String query = poolingDataSource.getTestQuery();
         if (query == null) {
-            if (log.isDebugEnabled()) { log.debug("no query to test connection of " + this + ", skipping test"); }
+            if (log.isDebugEnabled()) log.debug("no query to test connection of " + this + ", skipping test");
             return;
         }
 
         // Throws a SQLException if the connection is dead
-        if (log.isDebugEnabled()) { log.debug("testing with query '" + query + "' connection of " + this); }
+        if (log.isDebugEnabled()) log.debug("testing with query '" + query + "' connection of " + this);
         PreparedStatement stmt = connection.prepareStatement(query);
         ResultSet rs = stmt.executeQuery();
         rs.close();
         stmt.close();
-        if (log.isDebugEnabled()) { log.debug("testQuery successfully tested connection of " + this); }
+        if (log.isDebugEnabled()) log.debug("testQuery successfully tested connection of " + this);
     }
 
     protected void release() throws SQLException {
-        if (log.isDebugEnabled()) { log.debug("releasing to pool " + this); }
+        if (log.isDebugEnabled()) log.debug("releasing to pool " + this);
         --usageCount;
 
         // delisting
@@ -273,10 +251,10 @@
                     throw (SQLException) new SQLException("error requeuing " + this).initCause(ex);
                 }
 
-                if (log.isDebugEnabled()) { log.debug("released to pool " + this); }
+                if (log.isDebugEnabled()) log.debug("released to pool " + this);
             }
             else {
-                if (log.isDebugEnabled()) { log.debug("not releasing " + this + " to pool yet, connection is still shared"); }
+                if (log.isDebugEnabled()) log.debug("not releasing " + this + " to pool yet, connection is still shared");
             }
         } // finally
     }
@@ -298,7 +276,7 @@
     }
 
     public Object getConnectionHandle() throws Exception {
-        if (log.isDebugEnabled()) { log.debug("getting connection handle from " + this); }
+        if (log.isDebugEnabled()) log.debug("getting connection handle from " + this);
         int oldState = getState();
 
         // Increment the usage count
@@ -317,7 +295,7 @@
         }
 
         if (oldState == STATE_IN_POOL) {
-            if (log.isDebugEnabled()) { log.debug("connection " + xaConnection + " was in state IN_POOL, testing it"); }
+            if (log.isDebugEnabled()) log.debug("connection " + xaConnection + " was in state IN_POOL, testing it");
             testConnection(connection);
             applyIsolationLevel();
             applyCursorHoldabilty();
@@ -327,20 +305,16 @@
             }
         }
         else {
-            if (log.isDebugEnabled()) { log.debug("connection " + xaConnection + " was in state " + Decoder.decodeXAStatefulHolderState(oldState) + ", no need to test it"); }
-        }
-
-        if (log.isDebugEnabled()) { log.debug("got connection handle from " + this); }
+            if (log.isDebugEnabled()) log.debug("connection " + xaConnection + " was in state " + Decoder.decodeXAStatefulHolderState(oldState) + ", no need to test it");
+        }
+
+        if (log.isDebugEnabled()) log.debug("got connection handle from " + this);
         return new JdbcConnectionHandle(this, connection);
     }
 
     public void stateChanged(XAStatefulHolder source, int oldState, int newState) {
         if (newState == STATE_IN_POOL) {
-<<<<<<< HEAD
-            if (log.isDebugEnabled()) { log.debug("requeued JDBC connection of " + poolingDataSource); }
-=======
             if (log.isDebugEnabled()) log.debug("requeued JDBC connection of " + poolingDataSource);
->>>>>>> 411ef721
             lastReleaseDate = new Date(MonotonicClock.currentTimeMillis());
         }
         if (oldState == STATE_IN_POOL && newState == STATE_ACCESSIBLE) {
@@ -360,28 +334,22 @@
 
         if (futureState == STATE_IN_POOL || futureState == STATE_NOT_ACCESSIBLE) {
             // close all uncached statements
-<<<<<<< HEAD
-            if (log.isDebugEnabled()) { log.debug("closing " + uncachedStatements.size() + " dangling uncached statement(s)"); }
-            for (int i = 0; i < uncachedStatements.size(); i++) {
-                Statement statement = (Statement) uncachedStatements.get(i);
-=======
             if (log.isDebugEnabled()) log.debug("closing " + uncachedStatements.size() + " dangling uncached statement(s)");
             for (Statement statement : uncachedStatements) {
->>>>>>> 411ef721
                 try {
                     statement.close();
                 } catch (SQLException ex) {
-                    if (log.isDebugEnabled()) { log.debug("error trying to close uncached statement " + statement, ex); }
+                    if (log.isDebugEnabled()) log.debug("error trying to close uncached statement " + statement, ex);
                 }
             }
             uncachedStatements.clear();
 
             // clear SQL warnings
             try {
-                if (log.isDebugEnabled()) { log.debug("clearing warnings of " + connection); }
+                if (log.isDebugEnabled()) log.debug("clearing warnings of " + connection);
                 connection.clearWarnings();
             } catch (SQLException ex) {
-                if (log.isDebugEnabled()) { log.debug("error cleaning warnings of " + connection, ex); }
+                if (log.isDebugEnabled()) log.debug("error cleaning warnings of " + connection, ex);
             }
         }
     }
@@ -431,7 +399,7 @@
                 log.warn("invalid cursor holdability '" + cursorHoldability + "' configured, keeping the default cursor holdability.");
             }
             else {
-                if (log.isDebugEnabled()) { log.debug("setting connection's cursor holdability to " + cursorHoldability); }
+                if (log.isDebugEnabled()) log.debug("setting connection's cursor holdability to " + cursorHoldability);
                 connection.setHoldability(holdability);
             }
         }
@@ -448,11 +416,11 @@
         String localAutoCommit = getPoolingDataSource().getLocalAutoCommit();
         if (localAutoCommit != null) {
             if (localAutoCommit.equalsIgnoreCase("true")) {
-                if (log.isDebugEnabled()) { log.debug("setting connection's auto commit to true"); }
+                if (log.isDebugEnabled()) log.debug("setting connection's auto commit to true");
                 connection.setAutoCommit(true);
             }
             else if (localAutoCommit.equalsIgnoreCase("false")) {
-                if (log.isDebugEnabled()) { log.debug("setting connection's auto commit to false"); }
+                if (log.isDebugEnabled()) log.debug("setting connection's auto commit to false");
                 connection.setAutoCommit(false);
             }
             else {
