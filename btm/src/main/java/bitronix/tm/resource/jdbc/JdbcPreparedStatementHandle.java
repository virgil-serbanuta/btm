--- conflicted
+++ resolved
@@ -20,17 +20,11 @@
  */
 package bitronix.tm.resource.jdbc;
 
-<<<<<<< HEAD
 import java.io.InputStream;
 import java.io.Reader;
 import java.math.BigDecimal;
 import java.net.URL;
 import java.sql.*;
-=======
-import java.sql.PreparedStatement;
-import java.sql.ResultSet;
-import java.sql.SQLException;
->>>>>>> 30412dc2
 import java.util.Arrays;
 import java.util.Calendar;
 
@@ -106,22 +100,6 @@
         System.arraycopy(columnNames, 0, this.columnNames, 0, columnNames.length);
     }
 
-<<<<<<< HEAD
-=======
-    /* java.sql.Wrapper implementation */
-
-	public boolean isWrapperFor(Class<?> iface) throws SQLException {
-        return iface.isAssignableFrom(delegate.getClass());
-    }
-
-	public <T> T unwrap(Class<T> iface) throws SQLException {
-        if (iface.isAssignableFrom(delegate.getClass())) {
-            return (T) delegate;
-	    }
-	    throw new SQLException(getClass().getName() + " is not a wrapper for interface " + iface.getName());
-	}
-
->>>>>>> 30412dc2
     /* Internal methods */
 
     /**
