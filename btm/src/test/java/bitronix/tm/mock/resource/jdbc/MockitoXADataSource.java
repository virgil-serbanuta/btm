--- conflicted
+++ resolved
@@ -58,12 +58,8 @@
     private String password;
     private String database;
     private Object uselessThing;
-<<<<<<< HEAD
     private Properties clonedProperties;
-    private final List inDoubtXids = new ArrayList();
-=======
-    private List<Xid> inDoubtXids = new ArrayList<Xid>();
->>>>>>> 8d9554d4
+    private final List<Xid> inDoubtXids = new ArrayList<Xid>();
     private SQLException getXAConnectionException;
     private static SQLException staticGetXAConnectionException;
     private static SQLException staticCloseXAConnectionException;
