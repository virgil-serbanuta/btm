--- conflicted
+++ resolved
@@ -215,11 +215,7 @@
 	        }
         }
 
-<<<<<<< HEAD
-        Map<Uid, TransactionLogRecord> danglingRecords = journal.collectDanglingRecords();
-=======
         Map<Uid, JournalRecord> danglingRecords = journal.collectDanglingRecords();
->>>>>>> df394d46
         assertEquals(400, danglingRecords.size());
 
         for (Uid gtrid : uncommitted)
